/*****************************************************************************
 * "Controller" for constrained pendulum example 
 ****************************************************************************/
#include <Moby/EventDrivenSimulator.h>
#include <Moby/RCArticulatedBody.h>
#include <Moby/GravityForce.h>
#include <Ravelin/Pose3d.h>
#include <Ravelin/Vector3d.h>
#include <Ravelin/VectorNd.h>
#include <fstream>
#include <stdlib.h>

using boost::shared_ptr;
using namespace Ravelin;
using namespace Moby;

Moby::RigidBodyPtr l1;
boost::shared_ptr<EventDrivenSimulator> sim;
boost::shared_ptr<GravityForce> grav;

// does constraint stabilization
void stabilize(RigidBodyPtr l1)
{
  // get the pose of the link
  Pose3d P = *l1->get_inertial_pose();

<<<<<<< HEAD
  // project the position of l1 back to the unit sphere
  P.x.normalize();
  l1->set_pose(P);
=======
  // project back to the constraint manifold
  shared_ptr<Pose3d> l1_pose = boost::const_pointer_cast<Pose3d>(l1->get_pose());
//  l1_pose->x.normalize(); 

  std::ofstream out("cvio.dat", std::ostream::app);
  out << (gTw.x.norm() - 1.0) << std::endl;
  out.close();
>>>>>>> 912cea89
}

// setup simulator callback
void post_step_callback(Simulator* sim)
{
  const unsigned Y = 1, Z = 2;

  // determine the closest configuration for l1 (if necessary)
  if (!l1->get_articulated_body())
    stabilize(l1); 
   
  // output the energy of the link
  std::ofstream out("energy.dat", std::ostream::app);
  Transform3d gTw = Pose3d::calc_relative_pose(l1->get_inertial_pose(), GLOBAL);
  double KE = l1->calc_kinetic_energy();
  double PE = l1->get_inertia().m*(gTw.x[Y]+1.0)*-grav->gravity[Y];
  out << KE << " " << PE << " " << (KE+PE) << std::endl;
  out.close();
  SVelocityd v = l1->get_velocity();

  // output the position of l1
  std::cout << sim->current_time << " " << gTw.x[0] << " " << gTw.x[1] << " " << gTw.x[2];
  std::cout << std::endl;
}

/// plugin must be "extern C"
extern "C" {

void init(void* separator, const std::map<std::string, Moby::BasePtr>& read_map, double time)
{
  const unsigned Z = 2;

  // kill the existing files
  std::ofstream out("energy.dat");
  out.close();
  out.open("cvio.dat");
  out.close();

  // get a reference to the EventDrivenSimulator instance
  for (std::map<std::string, Moby::BasePtr>::const_iterator i = read_map.begin();
       i !=read_map.end(); i++)
  {
    // Find the simulator reference
    if (!sim)
      sim = boost::dynamic_pointer_cast<EventDrivenSimulator>(i->second);
    if (i->first == "l1")
      l1 = boost::dynamic_pointer_cast<RigidBody>(i->second);
    if (!grav)
      grav = boost::dynamic_pointer_cast<GravityForce>(i->second);
  }

  sim->post_step_callback_fn = &post_step_callback;
}
} // end extern C<|MERGE_RESOLUTION|>--- conflicted
+++ resolved
@@ -24,11 +24,11 @@
   // get the pose of the link
   Pose3d P = *l1->get_inertial_pose();
 
-<<<<<<< HEAD
+
   // project the position of l1 back to the unit sphere
   P.x.normalize();
   l1->set_pose(P);
-=======
+
   // project back to the constraint manifold
   shared_ptr<Pose3d> l1_pose = boost::const_pointer_cast<Pose3d>(l1->get_pose());
 //  l1_pose->x.normalize(); 
@@ -36,7 +36,6 @@
   std::ofstream out("cvio.dat", std::ostream::app);
   out << (gTw.x.norm() - 1.0) << std::endl;
   out.close();
->>>>>>> 912cea89
 }
 
 // setup simulator callback
