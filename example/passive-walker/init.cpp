/*****************************************************************************
 * Initializer for passive dynamic walker 
 ****************************************************************************/
#include <Moby/EventDrivenSimulator.h>
#include <Moby/RCArticulatedBody.h>
#include <Moby/GravityForce.h>
#include <Ravelin/Pose3d.h>
#include <Ravelin/Vector3d.h>
#include <Ravelin/VectorNd.h>
using namespace Ravelin;
using namespace Moby;
using boost::shared_ptr;

boost::shared_ptr<Moby::EventDrivenSimulator> sim;
Moby::RCArticulatedBodyPtr walker;
Moby::RigidBodyPtr ground;
Moby::CollisionGeometryPtr lfoot_geom, rfoot_geom;
boost::shared_ptr<GravityForce> grav;

const double ALPHA = 0.0702;

Ravelin::Origin3d quat2rpy(const Ravelin::Quatd& q_){

  Ravelin::Origin3d rpy;
  Ravelin::VectorNd q(4);
  q[0] = q_.w;
  q[1] = q_.x;
  q[2] = q_.y;
  q[3] = q_.z;

  // Singularity Condition 2(q1q3 + q0q2) == +/- 1
  assert(fabs(2*(q[1]*q[3] + q[0]*q[2])) < (1.0 - Moby::NEAR_ZERO) || fabs(2*(q[1]*q[3] + q[0]*q[2])) > (1.0 + Moby::NEAR_ZERO));

  // (3-2-1) z-y-x Tait-Bryan rotation
  rpy[0] = atan2((q[2]*q[3] + q[0]*q[1]),0.5-(q[1]*q[1] + q[2]*q[2]));
  rpy[1] = asin(2.0*(-q[1]*q[3] + q[0]*q[2]));
  rpy[2] = atan2((q[1]*q[2] + q[0]*q[3]),0.5-(q[2]*q[2] + q[3]*q[3]));
  return rpy;
}

// setup simulator callback
void post_step_callback(Simulator* s)
{
  const unsigned Z = 2;
  std::ofstream out("energy.dat", std::ostream::app);
  double KE = walker->calc_kinetic_energy();
  RigidBodyPtr base = walker->get_links().front();
  RigidBodyPtr l1 = walker->get_links().back();
  Transform3d gTb = Pose3d::calc_relative_pose(base->get_inertial_pose(), GLOBAL);
  Transform3d gTl1 = Pose3d::calc_relative_pose(l1->get_inertial_pose(), GLOBAL);
  double PEb = base->get_inertia().m*gTb.x[Z]*-grav->gravity[Z];
  double PEl1 = l1->get_inertia().m*gTl1.x[Z]*-grav->gravity[Z];
  out << KE << " " << (PEb+PEl1) << " " << (KE+PEb+PEl1) << std::endl;
  out.close();

  // get the signed distance between the walker feet and the ground
  CollisionGeometryPtr ground_geom = ground->geometries.front();
  Point3d dummy1, dummy2;
  shared_ptr<CollisionDetection> coldet = sim->get_collision_detection();
  double dL = coldet->calc_signed_dist(lfoot_geom, ground_geom, dummy1, dummy2);
  double dR = coldet->calc_signed_dist(rfoot_geom, ground_geom, dummy1, dummy2);

  // if the signed distance is negative, project the walker upward by the
  // minimum distance
  if (std::min(dL, dR) < 0.0)
  {
    Pose3d P(*base->get_pose());
    P.x[2] -= std::min(dL, dR);
    base->set_pose(P);
    walker->update_link_poses();
  }
}

Ravelin::Quatd rpy2quat(const Ravelin::Origin3d& rpy){

  const double PHI = rpy[0] * (double) 0.5;
  const double THE = rpy[1] * (double) 0.5;
  const double PSI = rpy[2] * (double) 0.5;

  // precompute trig fns
  const double CPHI = std::cos(PHI);
  const double SPHI = std::sin(PHI);
  const double CPSI = std::cos(PSI);
  const double SPSI = std::sin(PSI);
  const double CTHE = std::cos(THE);
  const double STHE = std::sin(THE);

  // construct Quaternion
  Ravelin::Quatd q;
  q.w = (CPHI * CTHE * CPSI + SPHI * STHE * SPSI);
  q.x = (SPHI * CTHE * CPSI - CPHI * STHE * SPSI);
  q.y = (CPHI * STHE * CPSI + SPHI * CTHE * SPSI);
  q.z = (CPHI * CTHE * SPSI - SPHI * STHE * CPSI);
  return q;
}

// called when the simulator completes a step

void post_event_callback_fn(const std::vector<Moby::UnilateralConstraint>& e,
                            boost::shared_ptr<void> empty)
{
  std::cout << ">> start post_event_callback_fn(.)" << std::endl;

  // PROCESS CONTACTS
  for(unsigned i=0;i<e.size();i++){
    if (e[i].constraint_type == Moby::UnilateralConstraint::eContact)
    {
      Moby::SingleBodyPtr sb1 = e[i].contact_geom1->get_single_body();
      Moby::SingleBodyPtr sb2 = e[i].contact_geom2->get_single_body();

      std::cout << "contact: " << sb1->id << " and " << sb2->id << std::endl;
      std::cout << "i = " << e[i].contact_impulse.get_linear() << std::endl;
      std::cout << "p = " << e[i].contact_point << std::endl;
      std::cout << "n = " << e[i].contact_normal << std::endl;
//      std::cout << "s = " << e[i].contact_tan1 << std::endl;
//      std::cout << "t = " << e[i].contact_tan2 << std::endl;
//      std::cout << "muC = " << e[i].contact_mu_coulomb << std::endl;
//      std::cout << "muV = " << e[i].contact_mu_viscous << std::endl;
    }
  }
  std::cout << "<< end post_event_callback_fn(.)" << std::endl;
}

void controller_callback(Moby::DynamicBodyPtr dbp, double t, void*)
{
  std::cout << ">> start controller_callback(.)" << std::endl;
  Moby::RCArticulatedBodyPtr
      walker = boost::dynamic_pointer_cast<Moby::RCArticulatedBody>(dbp);
  Ravelin::VectorNd x,xd;
  static double last_t;
  double h = t-last_t;
  last_t = t;
  walker->get_generalized_coordinates( Moby::DynamicBody::eEuler,x);
  walker->get_generalized_velocity( Moby::DynamicBody::eEuler,xd);

  const std::vector<Moby::RigidBodyPtr>& links = walker->get_links();
  std::cout << "Time = " << t << std::endl;

  for(int i=0;i<links.size();i++){
    boost::shared_ptr<const Ravelin::Pose3d> Ipose = links[i]->get_inertial_pose();
    boost::shared_ptr<const Ravelin::Pose3d> Lpose = links[i]->get_pose();

    std::cout << links[i]->id << std::endl;
    std::cout << "Ipose x = " << Ravelin::Pose3d::calc_relative_pose(Ipose,Moby::GLOBAL).x << std::endl;
    std::cout << "Lpose x = " << Ravelin::Pose3d::calc_relative_pose(Lpose,Moby::GLOBAL).x << std::endl;
    if(i != 0){
      boost::shared_ptr<const Ravelin::Pose3d> Jpose = links[i]->get_inner_joint_explicit()->get_pose();
      std::cout << "Jpose x = " << Ravelin::Pose3d::calc_relative_pose(Jpose,Moby::GLOBAL).x << std::endl;
    }
  }
  std::cout << "x = " << x << std::endl;
  std::cout << "v = " << xd << std::endl;



//  std::cout << "x =\n\t"
//            << RPY[0] << "\n\t"
//            << RPY[1] << "\n\t"
//            << RPY[2] << "\n\t"
//            << x[0] - THETA_SW_OFFSET << "\n\nxd =\n\t"
//            << dRPY[0] << "\n\t"
//            << dRPY[1] << "\n\t"
//            << dRPY[2] << "\n\t"
//            << xd[0] << "\n\t";
  std::cout << "<< end controller_callback(.)" << std::endl;
}

// ============================================================================
// ================================ CALLBACKS =================================

double fRand(double fMin, double fMax)
{
    double f = (double)rand() / RAND_MAX;
    return fMin + f * (fMax - fMin);
}

/// plugin must be "extern C"
extern "C" {

void init(void* separator, const std::map<std::string, Moby::BasePtr>& read_map, double time)
{
  // If use robot is active also init dynamixel controllers
  // get a reference to the EventDrivenSimulator instance
  for (std::map<std::string, Moby::BasePtr>::const_iterator i = read_map.begin();
       i !=read_map.end(); i++)
  {
    // Find the simulator reference
    if (!sim)
      sim = boost::dynamic_pointer_cast<Moby::EventDrivenSimulator>(i->second);

    // find the robot reference
    if (!walker)
      walker = boost::dynamic_pointer_cast<Moby::RCArticulatedBody>(i->second);

    // find the gravity vector
    if (!grav)
      grav = boost::dynamic_pointer_cast<GravityForce>(i->second);

    // find the ground
    if (!ground && i->first == "GROUND")
      ground = boost::dynamic_pointer_cast<RigidBody>(i->second);
  }

  // setup the callback
  sim->post_step_callback_fn = &post_step_callback;

<<<<<<< HEAD
  walker->controller                  = &controller_callback;
=======
//  walker->controller                  = &controller_callback;
>>>>>>> 519d1f64
//  sim->constraint_post_callback_fn  = &post_event_callback_fn;

  // Set initial conditions from ruina paper
  Ravelin::VectorNd x,xd;
  walker->get_generalized_coordinates( Moby::DynamicBody::eEuler,x);
  walker->get_generalized_velocity( Moby::DynamicBody::eSpatial,xd);

  x[1] = 0; // x
  x[2] = 0; // y
  x[3] = 0.1236; // z

//     9.866765986740000e-002
//    -9.248610676160000e-003
//    -1.601658349552200e-001
//     3.435833890385830e+000
//    -1.322096551035500e-001
//    -1.990961987794000e-002
//     4.712423746697700e-001
//    -3.925591686648300e-001

  double  PHI = 9.866765986740000e-002,  // yaw
          THE = -1.601658349552200e-001, // pitch + alpha
          PSI = -9.248610676160000e-003; // roll

/*
  Ravelin::Matrix3d Rz;
  Rz(0,0) = std::cos(PHI);  Rz(0,1) = std::sin(PHI);  Rz(0,2) = 0.0;
  Rz(1,0) = -std::sin(PHI); Rz(1,1) = std::cos(PHI);  Rz(1,2) = 0.0;
  Rz(2,0) = 0.0;            Rz(2,1) = 0.0;            Rz(2,2) = 1.0;

  Ravelin::Matrix3d Rx;
  Rx(0,0) = 1.0;    Rx(0,1) = 0.0;            Rx(0,2) = 0.0;
  Rx(1,0) = 0.0;    Rx(1,1) = std::cos(PSI);  Rx(1,2) = std::sin(PSI);
  Rx(2,0) = 0.0;    Rx(2,1) = -std::sin(PSI); Rx(2,2) = std::cos(PSI);

  Ravelin::Matrix3d Ry;
  Ry(0,0) = std::cos(THE);  Ry(0,1) = 0.0;   Ry(0,2) = -std::sin(THE);
  Ry(1,0) = 0.0;            Ry(1,1) = 1.0;   Ry(1,2) = 0.0;
  Ry(2,0) = std::sin(THE);  Ry(1,2) = 0.0;   Ry(2,2) = std::cos(THE);
  Ravelin::Matrix3d Rzxy = Ry * Rx * Rz;
*/

  // Note: each rotation matrix defined in Michael Coleman's Matlab code
  // is a rotation about the negative axis
  Ravelin::Matrix3d Rz = Ravelin::Matrix3d::rot_Z(-PHI),
                    Ry = Ravelin::Matrix3d::rot_Y(-THE),
                    Rx = Ravelin::Matrix3d::rot_X(-PSI),
                    Rzxy = Ry.mult(Rx).mult(Rz);
  Quatd q = Quatd(Rzxy);

  // output the rotation
  Matrix3d R = q;
  std::cout << "initial rotation: " << std::endl << R;
  const double THETA_OFFSET = M_PI;

  x[4] = q[0];
  x[5] = q[1];
  x[6] = q[2];
  x[7] = q[3];
  x[0] =  -3.435833890385830e+000 + THETA_OFFSET; // Theta_sw

  // Convert Time derivative of RPY to angular velocity (w)
  double  dPHI = -1.322096551035500e-001, // d yaw / dt
          dPSI = -1.990961987794000e-002, // d roll / dt
          dTHE =  4.712423746697700e-001; // d pitch / dt
  //  a_dot is time derivative of RPY
  // Numerically derive skew symmetric
  // angular velocity tensor matrix W
  double h = 1e-6;
  Matrix3d
      Rz2 = Ravelin::Matrix3d::rot_Z(-PHI - h*dPHI),
      Rx2 = Ravelin::Matrix3d::rot_X(-PSI - h*dPSI),
      Ry2 = Ravelin::Matrix3d::rot_Y(-THE - h*dTHE);
   Matrix3d
      Rzxy2 = Ry2.mult(Rx2).mult(Rz2);
   Matrix3d
      W = ((Rzxy2-Rzxy)/h).mult_transpose(Rzxy);

  // w is angular velocity
  Vector3d w((W(2,1)-W(1,2))/2,(W(0,2)-W(2,0))/2,(W(1,0)-W(0,1))/2);
  xd.set_zero();
  xd.set_sub_vec(4,w);
  xd[0] = 3.925591686648300e-001; // -Theta_sw

  // get the collision geometries for the feet
  lfoot_geom = walker->find_link("LLEG")->geometries.front();
  rfoot_geom = walker->find_link("RLEG")->geometries.front();

  walker->set_generalized_coordinates( Moby::DynamicBody::eEuler,x);
  walker->set_generalized_velocity( Moby::DynamicBody::eSpatial,xd);

  walker->set_floating_base(false);
//  walker->get_base_link()->set_enabled(false);

}
} // end extern C<|MERGE_RESOLUTION|>--- conflicted
+++ resolved
@@ -204,11 +204,8 @@
   // setup the callback
   sim->post_step_callback_fn = &post_step_callback;
 
-<<<<<<< HEAD
-  walker->controller                  = &controller_callback;
-=======
+
 //  walker->controller                  = &controller_callback;
->>>>>>> 519d1f64
 //  sim->constraint_post_callback_fn  = &post_event_callback_fn;
 
   // Set initial conditions from ruina paper
