--- conflicted
+++ resolved
@@ -41,21 +41,6 @@
     virtual ~MCArticulatedBody() {}
     virtual Ravelin::MatrixNd& get_generalized_inertia(Ravelin::MatrixNd& M);
     virtual unsigned num_generalized_coordinates(DynamicBody::GeneralizedCoordinateType gctype) const;
-<<<<<<< HEAD
-    virtual void add_generalized_force(DynamicBody::GeneralizedCoordinateType gctype, const VectorN& gf);
-    virtual void apply_generalized_impulse(DynamicBody::GeneralizedCoordinateType gctype, const VectorN& gj);
-    virtual VectorN& get_generalized_velocity(DynamicBody::GeneralizedCoordinateType gctype, VectorN& gv);
-    virtual VectorN& get_generalized_acceleration(DynamicBody::GeneralizedCoordinateType gctype, VectorN& ga); 
-    virtual void set_generalized_velocity(DynamicBody::GeneralizedCoordinateType gctype, const VectorN& gv);
-    virtual void set_generalized_coordinates(DynamicBody::GeneralizedCoordinateType gctype, const VectorN& gc);
-    virtual VectorN& get_generalized_coordinates(DynamicBody::GeneralizedCoordinateType gctype, VectorN& gc);
-    virtual VectorN& get_generalized_velocities(DynamicBody::GeneralizedCoordinateType gctype, VectorN& gv) { return get_generalized_velocity(gctype, gv); }
-    virtual VectorN& get_generalized_forces(DynamicBody::GeneralizedCoordinateType gctype, VectorN& Qf);
-    virtual void apply_impulse(const Vector3& j, const Vector3& k, const Vector3& contact_point, RigidBodyPtr link);
-    virtual void calc_fwd_dyn(Real dt);
-    virtual void load_from_xml(XMLTreeConstPtr node, std::map<std::string, BasePtr>& id_map);
-    virtual void save_to_xml(XMLTreePtr node, std::list<BaseConstPtr>& shared_objects) const;
-=======
     virtual void add_generalized_force(const Ravelin::VectorNd& gf);
     virtual void apply_generalized_impulse(const Ravelin::VectorNd& gj);
     virtual Ravelin::VectorNd& get_generalized_velocity(DynamicBody::GeneralizedCoordinateType gctype, Ravelin::VectorNd& gv);
@@ -70,7 +55,6 @@
     virtual void calc_fwd_dyn(double dt);
     virtual void load_from_xml(boost::shared_ptr<const XMLTree> node, std::map<std::string, BasePtr>& id_map);
     virtual void save_to_xml(XMLTreePtr node, std::list<boost::shared_ptr<const Base> >& shared_objects) const;
->>>>>>> f15d295b
     MCArticulatedBodyPtr get_this() { return boost::dynamic_pointer_cast<MCArticulatedBody>(shared_from_this()); }
     boost::shared_ptr<const MCArticulatedBody> get_this() const { return boost::dynamic_pointer_cast<const MCArticulatedBody>(shared_from_this()); }
     virtual Ravelin::VectorNd& convert_to_generalized_force(SingleBodyPtr link, const Ravelin::SForced& f, const Point3d& p, Ravelin::VectorNd& gf);
@@ -116,19 +100,6 @@
       Ravelin::Matrix3d inv_inertia;  // The inverse of the rigid body inertia 
     };
 
-<<<<<<< HEAD
-    // temporary variables
-    VectorN _workv, _workv2, _lambda, _Qj, _iM_Qj, _delta_xd;
-    VectorN _fext, _C, _Jx_dot_xd, _Jx_xd, _iM_fext, _ff, _alpha_x;
-    VectorN _beta_x, _delta, _z, _x; 
-    MatrixN _workM, _left, _right, _pinv_s, _pinv_s_dot, _sx;
-    MatrixN _Jx_iM_DxT, _Dx_iM_DxT, _R;
-    SparseJacobian _Jc_sub, _Dc_sub;
-
-    static MatrixN& reverse_transform(const SpatialTransform& X, const MatrixN& pinv_s, MatrixN& sx);
-    static SpatialTransform calc_special_spatial_transform(const SpatialTransform& X);
-=======
->>>>>>> f15d295b
     static bool affects(RigidBodyPtr rb, Event* e);
     static unsigned num_sub_events(JacobianType jt, Event* e);
     static void get_event_data(JacobianType jt, Event* e, RigidBodyPtr rb, unsigned subidx, Ravelin::Vector3d& tx, Ravelin::Vector3d& rx);
@@ -143,21 +114,12 @@
     void get_constraint_jacobian(SparseJacobian& J) const;
     void get_constraint_jacobian_dot(SparseJacobian& J) const;
     void get_constraint_jacobian_numerically(SparseJacobian& J) const;
-<<<<<<< HEAD
-    void get_mechanism_jacobian(SparseJacobian& J, SparseJacobian& J_dot);
-    VectorN& get_constraint_evals(VectorN& C) const;
-    VectorN& iM_mult(const VectorN& v, VectorN& result);
-    static void transform(RigidBodyPtr rb, Real CJrb[7]);
-    void form_Jm_iM_Km(const std::vector<unsigned>& Jm_indices, const std::vector<unsigned>& Km_indices, MatrixN& M);
-    VectorN& scale_inverse_inertia(unsigned i, VectorN& v);
-=======
     void get_mechanism_jacobian(SparseJacobian& J, SparseJacobian& J_dot) const;
     Ravelin::VectorNd& get_constraint_evals(Ravelin::VectorNd& C) const;
     Ravelin::VectorNd& iM_mult(const Ravelin::VectorNd& v, Ravelin::VectorNd& result) const;
     static void transform(RigidBodyPtr rb, double CJrb[7]);
     void form_Jm_iM_Km(const std::vector<unsigned>& Jm_indices, const std::vector<unsigned>& Km_indices, Ravelin::MatrixNd& M);
     Ravelin::VectorNd& scale_inverse_inertia(unsigned i, Ravelin::VectorNd& v) const;
->>>>>>> f15d295b
     void apply_joint_limit_impulses();
     void update_Jx_v(EventProblemData& q);
     void update_Jl_v(EventProblemData& q);
@@ -170,20 +132,12 @@
     Ravelin::VectorNd& mult_sparse(const SparseJacobian& J, const Ravelin::VectorNd& v, Ravelin::VectorNd& result) const;
     void calc_Dx_iM_DxT(Ravelin::MatrixNd& Dx_iM_DxT) const;
     void calc_Dx_iM(SparseJacobian& Dx_iM) const;
-<<<<<<< HEAD
-    MatrixN& calc_Jx_iM_JyT(const SparseJacobian& Jx, const SparseJacobian& Jy, MatrixN& Jx_iM_JyT) const;
-    void get_sub_jacobian(const std::vector<unsigned>& rows, const SparseJacobian& J, SparseJacobian& Jx);
-    static void increment_dof(RigidBodyPtr rb1, RigidBodyPtr rb2, unsigned k, Real h);
-    virtual VectorN& solve_generalized_inertia(DynamicBody::GeneralizedCoordinateType gctype, const VectorN& b, VectorN& x);
-    virtual MatrixN& solve_generalized_inertia(DynamicBody::GeneralizedCoordinateType gctype, const MatrixN& B, MatrixN& X);
-=======
     Ravelin::MatrixNd& calc_Jx_iM_JyT(const SparseJacobian& Jx, const SparseJacobian& Jy, Ravelin::MatrixNd& Jx_iM_JyT) const;
     static void get_sub_jacobian(const std::vector<unsigned>& rows, const SparseJacobian& J, SparseJacobian& Jx);
     static void increment_dof(RigidBodyPtr rb1, RigidBodyPtr rb2, unsigned k, double h);
     virtual Ravelin::MatrixNd& transpose_solve_generalized_inertia(const Ravelin::MatrixNd& B, Ravelin::MatrixNd& X);
     virtual Ravelin::VectorNd& solve_generalized_inertia(const Ravelin::VectorNd& b, Ravelin::VectorNd& x) { return iM_mult(b, x); }
     virtual Ravelin::MatrixNd& solve_generalized_inertia(const Ravelin::MatrixNd& B, Ravelin::MatrixNd& X);
->>>>>>> f15d295b
     void select_sub_contact_Jacobians(const EventProblemData& q, SparseJacobian& Jc_sub, SparseJacobian& Dc_sub) const;
     Ravelin::VectorNd& solve_Jx_iM_JxT(const Ravelin::VectorNd& rhs, Ravelin::VectorNd& x) const;
 
