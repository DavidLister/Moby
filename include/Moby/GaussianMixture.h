--- conflicted
+++ resolved
@@ -29,11 +29,6 @@
     virtual bool intersect_seg(BVPtr bv, const LineSeg3& seg, double& t, Point3d& isect, Ravelin::Vector3d& normal) const;
     virtual boost::shared_ptr<const IndexedTriArray> get_mesh() { return _mesh; }
     virtual const std::pair<boost::shared_ptr<const IndexedTriArray>, std::list<unsigned> >& get_sub_mesh(BVPtr bv);
-<<<<<<< HEAD
-
-    // visualization
-=======
->>>>>>> f15d295b
     virtual osg::Node* create_visualization();
 
     private:
