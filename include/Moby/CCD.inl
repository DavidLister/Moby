/// Determines contact data between two geometries that are touching or interpenetrating 
template <class OutputIterator>
OutputIterator CCD::find_contacts(CollisionGeometryPtr cgA, CollisionGeometryPtr cgB, OutputIterator output_begin)
{
  std::vector<Point3d> vA, vB;
  double dist;
  Ravelin::Vector3d n;

  // look for special cases
  PrimitivePtr pA = cgA->get_geometry();
  PrimitivePtr pB = cgB->get_geometry();
  if (boost::dynamic_pointer_cast<SpherePrimitive>(pA))
  {
    if (boost::dynamic_pointer_cast<SpherePrimitive>(pB))
      return find_contacts_sphere_sphere(cgA, cgB, output_begin);
    if (boost::dynamic_pointer_cast<BoxPrimitive>(pB))
      return find_contacts_box_sphere(cgB, cgA, output_begin);
    if (boost::dynamic_pointer_cast<HeightmapPrimitive>(pB))
      return find_contacts_sphere_heightmap(cgA, cgB, output_begin);
  }
  else if (boost::dynamic_pointer_cast<BoxPrimitive>(pA))
  {
    if (boost::dynamic_pointer_cast<SpherePrimitive>(pB))
      return find_contacts_box_sphere(cgA, cgB, output_begin);
  }
  else if (boost::dynamic_pointer_cast<HeightmapPrimitive>(pA))
  {
    if (boost::dynamic_pointer_cast<SpherePrimitive>(pB))
      return find_contacts_sphere_heightmap(cgB, cgA, output_begin);
    else
      return find_contacts_heightmap_generic(cgA, cgB, output_begin); 
  }
  else // no special case for A
  {
    if (boost::dynamic_pointer_cast<HeightmapPrimitive>(pB))
      return find_contacts_heightmap_generic(cgB, cgA, output_begin); 
  }

  // setup list of added events
  std::list<Event> e;

  // setup the closest distance found
  double min_dist = std::numeric_limits<double>::max();

  // get the vertices from A and B
  cgA->get_vertices(vA);
  cgB->get_vertices(vB);

  // examine all points from A against B  
  for (unsigned i=0; i< vA.size(); i++)
  {
    // see whether the point is inside the primitive
    if ((dist = cgB->calc_dist_and_normal(vA[i], n))-NEAR_ZERO <= min_dist)
    {
      // see whether to throw out the old points
      // (only do so if we are appreciably closer and old minimum distance
      //  indicated no interpenetration)
      if (dist < min_dist-NEAR_ZERO && min_dist > 0.0)
        e.clear();

      // setup the new minimum distance
      min_dist = std::min(min_dist, std::max(0.0, dist));

      // add the contact point
      e.push_back(create_contact(cgA, cgB, vA[i], n)); 
    }
  }

  // examine all points from B against A
  for (unsigned i=0; i< vB.size(); i++)
  {
    // see whether the point is inside the primitive
    if ((dist = cgA->calc_dist_and_normal(vB[i], n))-NEAR_ZERO <= min_dist)
    {
      // see whether to throw out the old points
      // (only do so if we are appreciably closer and old minimum distance
      //  indicated no interpenetration)
      if (dist < min_dist-NEAR_ZERO && min_dist > 0.0)
        e.clear();

      // setup the new minimum distance
      min_dist = std::min(min_dist, std::max(0.0, dist));
     
      // add the contact point
      e.push_back(create_contact(cgA, cgB, vB[i], -n)); 
    }
  }

  FILE_LOG(LOG_COLDET) << "minimum distance for contacts: " << min_dist << std::endl;

  // copy points to o
  return std::copy(e.begin(), e.end(), output_begin);
}
      
template <class OutputIterator>
OutputIterator CCD::find_contacts_heightmap_generic(CollisionGeometryPtr cgA, CollisionGeometryPtr cgB, OutputIterator output_begin)
{
  std::vector<Point3d> vA, vB;
  double dist;
  Ravelin::Vector3d n;

  // setup list of added events
  std::list<Event> e;

  // setup the closest distance found
  double min_dist = std::numeric_limits<double>::max();

  // get the heightmap primitive
  boost::shared_ptr<HeightmapPrimitive> hmA = boost::dynamic_pointer_cast<HeightmapPrimitive>(cgA->get_geometry());

  // get the bounding volume for cgB
  PrimitivePtr pB = cgB->get_geometry();
  BVPtr bvB = pB->get_BVH_root(cgB);

  // get the vertices from A and B
  hmA->get_vertices(bvB, hmA->get_pose(cgA), vA);
  cgB->get_vertices(vB);

  // examine all points from A against B  
  for (unsigned i=0; i< vA.size(); i++)
  {
    // see whether the point is inside the primitive
    if ((dist = cgB->calc_dist_and_normal(vA[i], n))-NEAR_ZERO <= min_dist)
    {
      // verify that we don't have a degenerate normal
      if (n.norm() < NEAR_ZERO)
        continue;

      // see whether to throw out the old points
      if (dist-NEAR_ZERO < min_dist && min_dist > 0.0)
        e.clear();

      // setup the new minimum distance
      min_dist = std::min(min_dist, std::max(0.0, dist));

      // add the contact point
      e.push_back(create_contact(cgA, cgB, vA[i], n)); 
    }
  }

  // examine all points from B against A
  for (unsigned i=0; i< vB.size(); i++)
  {
    // see whether the point is inside the primitive
    if ((dist = cgA->calc_dist_and_normal(vB[i], n))-NEAR_ZERO <= min_dist)
    {
      // verify that we don't have a degenerate normal
      if (n.norm() < NEAR_ZERO)
        continue;

      // see whether to throw out the old points
      if (dist-NEAR_ZERO < min_dist && min_dist > 0.0)
        e.clear();

      // setup the new minimum distance
      min_dist = std::min(min_dist, std::max(0.0, dist));
     
      // add the contact point
      e.push_back(create_contact(cgA, cgB, vB[i], -n)); 
    }
  }

  // copy points to o
  return std::copy(e.begin(), e.end(), output_begin);
}

/// Finds contacts for a sphere and a heightmap 
template <class OutputIterator>
OutputIterator CCD::find_contacts_sphere_heightmap(CollisionGeometryPtr cgA, CollisionGeometryPtr cgB, OutputIterator output_begin)
{
  const unsigned X = 0, Z = 2;

  // get the output iterator
  OutputIterator o = output_begin; 

  // setup a vector of contacts
  std::vector<Event> contacts;

  // get the sphere and heightmap
  boost::shared_ptr<SpherePrimitive> sA = boost::dynamic_pointer_cast<SpherePrimitive>(cgA->get_geometry());
  boost::shared_ptr<HeightmapPrimitive> hmB = boost::dynamic_pointer_cast<HeightmapPrimitive>(cgB->get_geometry());

  // get the two poses for the primitives
  boost::shared_ptr<const Ravelin::Pose3d> pA = sA->get_pose(cgA);
  boost::shared_ptr<const Ravelin::Pose3d> pB = hmB->get_pose(cgB);

  // get the transform from sphere to the heightmap
  Ravelin::Transform3d T = Ravelin::Pose3d::calc_relative_pose(pA, pB);
  
  // transform the sphere center to the height map space
  Point3d ps_c(0.0, 0.0, 0.0, pA);
  Point3d ps_c_hm = T.transform_point(ps_c);

  // setup the minimum distance
  double min_dist = std::numeric_limits<double>::max();

  // get the corners of the bounding box in this frame
  Point3d bv_lo = ps_c_hm;
  Point3d bv_hi = ps_c_hm;
  for (unsigned i=0; i< 3; i++)
  {
    bv_lo[i] -= sA->get_radius();
    bv_hi[i] += sA->get_radius();
  }

  // get the heightmap width, depth, and heights
  double width = hmB->get_width();
  double depth = hmB->get_depth();
  const Ravelin::MatrixNd& heights = hmB->get_heights();

  // get the lower i and j indices
  unsigned lowi = (unsigned) ((bv_lo[X]+width*0.5)*(heights.rows()-1)/width);
  unsigned lowj = (unsigned) ((bv_lo[Z]+depth*0.5)*(heights.columns()-1)/depth);

<<<<<<< HEAD
  // setup the normal at the heightmap
  Ravelin::Vector3d normal = Ravelin::Vector3d(0.0, 1.0, 1.0, pB);
  if (d >= 0.0)
  {
    double gx, gz;
    hmB->calc_gradient(pheightmap, gx, gz);
    normal = Ravelin::Vector3d(gx, 1.0, gz, pB);
    normal = Ravelin::Pose3d::transform_vector(GLOBAL, normal); 
  }
=======
  // get the upper i and j indices
  unsigned upi = (unsigned) ((bv_hi[X]+width*0.5)*(heights.rows()-1)/width)+1;
  unsigned upj = (unsigned) ((bv_hi[Z]+depth*0.5)*(heights.columns()-1)/depth)+1;
>>>>>>> 7b90afbe

  // iterate over all points in the bounding region
  for (unsigned i=lowi; i<= upi; i++)
    for (unsigned j=lowj; j< upj; j++)
    {
      // compute the point on the heightmap
      double x = -width*0.5+width*i/(heights.rows()-1);
      double z = -depth*0.5+depth*j/(heights.columns()-1);
      Point3d p(x, heights(i,j), z, pB);

      // get the distance from the sphere
      Point3d p_A = Ravelin::Pose3d::transform_point(pA, p);
      double dist = sA->calc_signed_dist(p_A);

      // ignore distance if it isn't sufficiently close
      if (dist > NEAR_ZERO)
        continue;

      // see how the distance compares
      if (dist < min_dist-NEAR_ZERO && min_dist > 0.0)
        contacts.clear();
      if (dist < min_dist)
        min_dist = dist;
      if (dist-NEAR_ZERO < min_dist)
      {
        Point3d point = Ravelin::Pose3d::transform_point(GLOBAL, p_A);
        double gx, gz;
        hmB->calc_gradient(Ravelin::Pose3d::transform_point(pB, p_A), gx, gz);
        Ravelin::Vector3d normal(-gx, 1.0, -gz, pB);
        normal.normalize();
        normal = Ravelin::Pose3d::transform_vector(GLOBAL, normal); 
        contacts.push_back(create_contact(cgA, cgB, point, normal)); 
      }
    }

  // create the normal pointing from B to A
  return std::copy(contacts.begin(), contacts.end(), o);
}

/// Finds contacts for two spheres (one piece of code works for both separated and non-separated spheres)
template <class OutputIterator>
OutputIterator CCD::find_contacts_sphere_sphere(CollisionGeometryPtr cgA, CollisionGeometryPtr cgB, OutputIterator output_begin)
{
  // get the output iterator
  OutputIterator o = output_begin; 

  // get the two spheres
  boost::shared_ptr<SpherePrimitive> sA = boost::dynamic_pointer_cast<SpherePrimitive>(cgA->get_geometry());
  boost::shared_ptr<SpherePrimitive> sB = boost::dynamic_pointer_cast<SpherePrimitive>(cgB->get_geometry());

  // setup new pose for primitive A that refers to the underlying geometry
  boost::shared_ptr<Ravelin::Pose3d> PoseA(new Ravelin::Pose3d(*sA->get_pose()));
  PoseA->rpose = cgA->get_pose();

  // setup new pose for primitive B that refers to the underlying geometry
  boost::shared_ptr<Ravelin::Pose3d> PoseB(new Ravelin::Pose3d(*sB->get_pose()));
  PoseB->rpose = cgB->get_pose();

  // get the two sphere centers in the global frame
  PoseA->update_relative_pose(GLOBAL);
  PoseB->update_relative_pose(GLOBAL);
  Point3d cA0(PoseA->x, GLOBAL);
  Point3d cB0(PoseB->x, GLOBAL);

  // determine the distance between the two spheres
  Ravelin::Vector3d d = cA0 - cB0;
  if (d.norm() - sA->get_radius() - sB->get_radius())
    return o;  

  // get the closest points on the two spheres
  Ravelin::Vector3d n = Ravelin::Vector3d::normalize(d);
  Point3d closest_A = cA0 - n*sA->get_radius();
  Point3d closest_B = cB0 + n*sB->get_radius();

  // create the contact point halfway between the closest points
  Point3d p = (closest_A + closest_B)*0.5;

  // create the normal pointing from B to A
  *o++ = create_contact(cgA, cgB, p, n); 

  return o;    
}

/// Gets the distance of this box from a sphere
template <class OutputIterator>
OutputIterator CCD::find_contacts_box_sphere(CollisionGeometryPtr cgA, CollisionGeometryPtr cgB, OutputIterator o) 
{
  // get the box and the sphere 
  boost::shared_ptr<BoxPrimitive> bA = boost::dynamic_pointer_cast<BoxPrimitive>(cgA->get_geometry());
  boost::shared_ptr<SpherePrimitive> sB = boost::dynamic_pointer_cast<SpherePrimitive>(cgB->get_geometry());

  // get the relevant poses for both 
  boost::shared_ptr<const Ravelin::Pose3d> box_pose = bA->get_pose(cgA);
  boost::shared_ptr<const Ravelin::Pose3d> sphere_pose = sB->get_pose(cgB);

  // get the sphere center in a's frame 
  Point3d sph_c(0.0, 0.0, 0.0, sphere_pose);
  Point3d sph_c_A = Ravelin::Pose3d::transform_point(box_pose, sph_c);

  // get the closest point
  Point3d pbox(box_pose);
  double dist = bA->calc_closest_point(sph_c_A, pbox) - sB->get_radius();
  FILE_LOG(LOG_COLDET) << "CCD::find_contacts_box_sphere(): distance is " << dist << std::endl;
  if (dist > NEAR_ZERO)
    return o;

  // compute farthest interpenetration of box inside sphere
  Point3d box_c(0.0, 0.0, 0.0, box_pose);
  Ravelin::Vector3d normal = Ravelin::Pose3d::transform_point(GLOBAL, box_c);
  normal.normalize();

  // determine closest point on the sphere 
  Point3d psph = Ravelin::Pose3d::transform_point(GLOBAL, sph_c);
  psph += normal * (sB->get_radius() + std::min(dist, 0.0));

  // if the distance is greater than zero, return the midpoint
  Point3d p;
  if (dist > 0.0)
    p = (psph+Ravelin::Pose3d::transform_point(GLOBAL, pbox))*0.5;
  else
    p = psph;

  // create the contact
  *o++ = create_contact(cgA, cgB, p, normal);

  return o;
}

/// Does insertion sort -- custom comparison function not supported (uses operator<)
template <class BidirectionalIterator>
void CCD::insertion_sort(BidirectionalIterator first, BidirectionalIterator last)
{
  // safety check; exit if nothing to do
  if (first == last)
    return;

  BidirectionalIterator min = first;

  // loop
  BidirectionalIterator i = first;
  i++;
  for (; i != last; i++)
    if (*i < *min)
      min = i;

  // swap the iterators
  std::iter_swap(first, min);
  while (++first != last)
    for (BidirectionalIterator j = first; *j < *(j-1); --j)
      std::iter_swap((j-1), j);
}
<|MERGE_RESOLUTION|>--- conflicted
+++ resolved
@@ -212,21 +212,9 @@
   unsigned lowi = (unsigned) ((bv_lo[X]+width*0.5)*(heights.rows()-1)/width);
   unsigned lowj = (unsigned) ((bv_lo[Z]+depth*0.5)*(heights.columns()-1)/depth);
 
-<<<<<<< HEAD
-  // setup the normal at the heightmap
-  Ravelin::Vector3d normal = Ravelin::Vector3d(0.0, 1.0, 1.0, pB);
-  if (d >= 0.0)
-  {
-    double gx, gz;
-    hmB->calc_gradient(pheightmap, gx, gz);
-    normal = Ravelin::Vector3d(gx, 1.0, gz, pB);
-    normal = Ravelin::Pose3d::transform_vector(GLOBAL, normal); 
-  }
-=======
   // get the upper i and j indices
   unsigned upi = (unsigned) ((bv_hi[X]+width*0.5)*(heights.rows()-1)/width)+1;
   unsigned upj = (unsigned) ((bv_hi[Z]+depth*0.5)*(heights.columns()-1)/depth)+1;
->>>>>>> 7b90afbe
 
   // iterate over all points in the bounding region
   for (unsigned i=lowi; i<= upi; i++)
@@ -253,10 +241,16 @@
       if (dist-NEAR_ZERO < min_dist)
       {
         Point3d point = Ravelin::Pose3d::transform_point(GLOBAL, p_A);
-        double gx, gz;
-        hmB->calc_gradient(Ravelin::Pose3d::transform_point(pB, p_A), gx, gz);
-        Ravelin::Vector3d normal(-gx, 1.0, -gz, pB);
-        normal.normalize();
+
+        // setup the normal 
+        Ravelin::Vector3d normal = Ravelin::Vector3d(0.0, 1.0, 1.0, pB);
+        if (dist >= 0.0)
+        {
+          double gx, gz;
+          hmB->calc_gradient(Ravelin::Pose3d::transform_point(pB, p_A), gx, gz);
+          Ravelin::Vector3d normal(-gx, 1.0, -gz, pB);
+          normal.normalize();
+        }
         normal = Ravelin::Pose3d::transform_vector(GLOBAL, normal); 
         contacts.push_back(create_contact(cgA, cgB, point, normal)); 
       }
