/****************************************************************************
 * Copyright 2005 Evan Drumwright
 * This library is distributed under the terms of the GNU Lesser General Public 
 * License (found in COPYING).
 ****************************************************************************/

#ifdef USE_OSG
#include <osg/MatrixTransform>
#include <osg/Material>
#include <osg/Matrixd>
#endif
#include <queue>
#include <Moby/Constants.h>
#include <Moby/XMLTree.h>
#include <Moby/Primitive.h>

using boost::shared_ptr;
using namespace Ravelin;
using namespace Moby;
using std::endl;
using std::list;
using std::vector;
using std::queue;
using std::make_pair;
using std::pair;
using std::map;
using std::cerr;
using boost::dynamic_pointer_cast;

#ifdef USE_OSG
/// Copies this matrix to an OpenSceneGraph Matrixd object
static void to_osg_matrix(const Pose3d& src, osg::Matrixd& tgt)
{
  // get the rotation matrix
  Matrix3d M = src.q;

  // setup the rotation components of tgt
  const unsigned X = 0, Y = 1, Z = 2, W = 3;
  for (unsigned i=X; i<= Z; i++)
    for (unsigned j=X; j<= Z; j++)
      tgt(j,i) = M(i,j);

  // setup the translation components of tgt
  for (unsigned i=X; i<= Z; i++)
    tgt(W,i) = src.x[i];

  // set constant values of the matrix
  tgt(X,W) = tgt(Y,W) = tgt(Z,W) = (double) 0.0;
  tgt(W,W) = (double) 1.0;
}
#endif

/// Constructs a primitive under the identity transformation
Primitive::Primitive()
{
  _F = shared_ptr<Pose3d>(new Pose3d); 
  _jF = shared_ptr<Pose3d>(new Pose3d);
  _jF->rpose = _F;
  _J.pose = _jF;
  _intersection_tolerance = 1e-5;
  _deformable = false;

  // set visualization members to NULL
  _vtransform = NULL;
}

/// Constructs a primitive with the specified transform
Primitive::Primitive(const Pose3d& F)
{
  _F = shared_ptr<Pose3d>(new Pose3d);
  _jF = shared_ptr<Pose3d>(new Pose3d);
  _jF->rpose = _F;
  _J.pose = _jF;
  *_F = F; 
  _intersection_tolerance = 1e-5;
  _deformable = false;

  // set visualization members to NULL
  _vtransform = NULL;
}

Primitive::~Primitive()
{
  #ifdef USE_OSG
  if (_vtransform)
    _vtransform->unref();
  #endif
}

/// Sets the intersection tolerance for this primitive
void Primitive::set_intersection_tolerance(double tol)
{
  if (tol < (double) 0.0)
    throw std::runtime_error("Primitive::set_intersection_tolerance() - tolerance cannot be negative!");

  _intersection_tolerance = tol;
}

/// Gets the visualization for this primitive, creating it if necessary
osg::Node* Primitive::get_visualization()
{
  #ifdef USE_OSG
  // if the visualization is already created, return it
  if (_vtransform)
    return _vtransform;

  // otherwise, create the visualization objects
  _vtransform = new osg::MatrixTransform;

  // setup a random color
  const float RED = (float) rand() / RAND_MAX; 
  const float GREEN = (float) rand() / RAND_MAX; 
  const float BLUE = (float) rand() / RAND_MAX; 

  // create a new material -- random color
  _mat = new osg::Material;
  _mat->setColorMode(osg::Material::DIFFUSE);
  _mat->setDiffuse(osg::Material::FRONT, osg::Vec4(RED, GREEN, BLUE, 1.0f)); 
  _vtransform->getOrCreateStateSet()->setAttribute(_mat);

  // reference the objects
  _vtransform->ref();
  _mat->ref();

  // update the visualizaiton 
  update_visualization();  

<<<<<<< HEAD
  return _vtransform;
  #else
  return NULL;
  #endif
=======
  return (osg::Node*) _vtransform;
>>>>>>> f15d295b
}

/// Updates the visualization on the primitive 
void Primitive::update_visualization()
{
  #ifdef USE_OSG
  // if there is no visualization, exit now
  if (!_vtransform)
    return;

  // convert the pose to be relative to the global frame
  Pose3d F0 = *_F;
  F0.update_relative_pose(GLOBAL);

  // update the transform
  osg::Matrixd T;
  to_osg_matrix(F0, T);
  _vtransform->setMatrix(T);

  // remove all children of the group 
  _vtransform->removeChildren(0, _vtransform->getNumChildren());

  // add the visualization to this separator
  _vtransform->addChild(create_visualization());
  #endif
}

/// Sets the mass of this primitive
/**
 * \note sets the density too
 */
void Primitive::set_mass(double mass)
{
  _J.m = mass;
  calc_mass_properties();
}

/// Sets the density of this primitive
void Primitive::set_density(double density)
{
  _density = shared_ptr<double>(new double);
  *_density = density;
  calc_mass_properties();
}

/// Implements Base::load_from_xml() for serialization
void Primitive::load_from_xml(shared_ptr<const XMLTree> node, std::map<std::string, BasePtr>& id_map)
{
  // ******************************************************************
  // do *not* verify the node name, b/c Primitive is abstract 
  // ******************************************************************

  // load the parent data
  Base::load_from_xml(node, id_map);

  // read in the mass, if specified
  XMLAttrib* mass_attr = node->get_attrib("mass");
  if (mass_attr)
  {
    if (mass_attr->get_real_value() < 0.0)
      throw std::runtime_error("Attempting to set primitive mass to negative value");
    set_mass(mass_attr->get_real_value());
  }

  // read in the density if specified
  XMLAttrib* density_attr = node->get_attrib("density");
  if (density_attr)
  {
    _density = shared_ptr<double>(new double);
    *_density = density_attr->get_real_value();
    if (*_density < (double) 0.0)
      throw std::runtime_error("Attempting to set primitive density to negative value");
  }

  // read the intersection tolerance
  XMLAttrib* itol_attr = node->get_attrib("intersection-tolerance");
  if (itol_attr)
    set_intersection_tolerance(itol_attr->get_real_value());

  // read in transformation, if specified
  Pose3d F;
  XMLAttrib* xlat_attr = node->get_attrib("position");
  XMLAttrib* rpy_attr = node->get_attrib("rpy");
  XMLAttrib* quat_attr = node->get_attrib("quat");
  if (xlat_attr && rpy_attr)
  {
    F.x = xlat_attr->get_origin_value();
    F.q = rpy_attr->get_rpy_value();
    set_pose(F);
  }
  else if (xlat_attr && quat_attr)
  {
    F.x = xlat_attr->get_origin_value();
    F.q = quat_attr->get_quat_value();
    set_pose(F);
  }
  else if (xlat_attr)
  {
    F.x = xlat_attr->get_origin_value();
    set_pose(F);
  }
  else if (rpy_attr)
  {
    F.q = rpy_attr->get_rpy_value();
    set_pose(F);
  }
  else if (quat_attr)
  {
    F.q = quat_attr->get_quat_value();
    set_pose(F);
  }

  // calculate mass properties
  calc_mass_properties();
}

/// Implements Base::save_to_xml() for serialization
void Primitive::save_to_xml(XMLTreePtr node, std::list<shared_ptr<const Base> >& shared_objects) const
{
  // save the parent data
  Base::save_to_xml(node, shared_objects);

  // set the node name
  node->name = "Primitive";

  // save the density, if specified, else the mass
  if (_density)
    node->attribs.insert(XMLAttrib("density", *_density));
  else
    node->attribs.insert(XMLAttrib("mass", _J.m));

  // save the transform for the primitive
  Pose3d F0 = *_F;
  F0.update_relative_pose(GLOBAL);
  node->attribs.insert(XMLAttrib("position", F0.x));
  node->attribs.insert(XMLAttrib("quat", F0.q));

  // add the intersection tolerance as an attribute
  node->attribs.insert(XMLAttrib("intersection-tolerance", _intersection_tolerance));
}

/// Sets the transform for this primitive -- transforms mesh and inertial properties (if calculated)
void Primitive::set_pose(const Pose3d& F)
{
  // save the new transform
  *_F = F;

  #ifdef USE_OSG
  if (_vtransform)
  {
    // get the pose in the global frame
    Pose3d F0 = *_F;
    F0.update_relative_pose(GLOBAL);

    // update the visualization transform
    osg::Matrixd tgt;
    to_osg_matrix(F0, tgt);
    _vtransform->setMatrix(tgt);
  }
  #endif
}
<|MERGE_RESOLUTION|>--- conflicted
+++ resolved
@@ -124,15 +124,9 @@
 
   // update the visualizaiton 
   update_visualization();  
-
-<<<<<<< HEAD
-  return _vtransform;
-  #else
-  return NULL;
-  #endif
-=======
+  #endif
+
   return (osg::Node*) _vtransform;
->>>>>>> f15d295b
 }
 
 /// Updates the visualization on the primitive 
