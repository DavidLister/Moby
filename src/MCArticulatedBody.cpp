--- conflicted
+++ resolved
@@ -29,18 +29,6 @@
 /// Applies a generalized impulse to the articulated body
 void MCArticulatedBody::apply_generalized_impulse(const VectorNd& gj)
 {
-<<<<<<< HEAD
-  _workv.resize(num_generalized_coordinates(gctype));
-
-  if (!is_enabled())
-    return;
-
-  for (unsigned i=0, k=0; i< _links.size(); i++)
-  {
-    const unsigned ngc = _links[i]->num_generalized_coordinates(gctype);
-    gj.get_sub_vec(k, k+ngc, _workv);
-    _links[i]->apply_generalized_impulse(gctype, _workv);
-=======
   SAFESTATIC VectorNd j;
   j.resize(num_generalized_coordinates(DynamicBody::eSpatial));
 
@@ -49,7 +37,6 @@
     const unsigned ngc = _links[i]->num_generalized_coordinates_single(DynamicBody::eSpatial);
     gj.get_sub_vec(k, k+ngc, j);
     _links[i]->apply_generalized_impulse_single(j);
->>>>>>> 4a5f3703
     k += ngc;
   }
 }
@@ -57,19 +44,6 @@
 /// Adds a generalized force to the articulated body
 void MCArticulatedBody::add_generalized_force( const VectorNd& gf)
 {
-<<<<<<< HEAD
-  // look for fast exit
-  if (!is_enabled())
-    return;
-
-  _workv.resize(num_generalized_coordinates(gctype));
-
-  for (unsigned i=0, k=0; i< _links.size(); i++)
-  {
-    const unsigned NGC = _links[i]->num_generalized_coordinates(gctype);
-    gf.get_sub_vec(k, k+NGC, _workv);
-    _links[i]->add_generalized_force(gctype, _workv);
-=======
   SAFESTATIC VectorNd f;
   f.resize(num_generalized_coordinates(DynamicBody::eSpatial));
 
@@ -78,7 +52,6 @@
     const unsigned NGC = _links[i]->num_generalized_coordinates_single(DynamicBody::eSpatial);
     gf.get_sub_vec(k, k+NGC, f);
     _links[i]->add_generalized_force_single(f);
->>>>>>> 4a5f3703
     k += NGC;
   }
 }
@@ -86,12 +59,9 @@
 /// Gets the generalized coordinates of the body 
 VectorNd& MCArticulatedBody::get_generalized_coordinates(DynamicBody::GeneralizedCoordinateType gctype, VectorNd& gc)
 {
-<<<<<<< HEAD
-=======
   // necessary temporary vector
   SAFESTATIC VectorNd gc_body;
 
->>>>>>> 4a5f3703
   // concatenate all link gc's into a single vector
   const unsigned NGC = num_generalized_coordinates(gctype);
   gc.resize(NGC);
@@ -99,15 +69,9 @@
   // get the generalized coordinates
   for (unsigned i=0, k=0; i< _links.size(); i++)
   {
-<<<<<<< HEAD
-    _links[i]->get_generalized_coordinates(gctype, _workv);
-    gc.set_sub_vec(k, _workv);
-    k += _links[i]->num_generalized_coordinates(gctype);
-=======
     _links[i]->get_generalized_coordinates_single(gctype, gc_body);
     gc.set_sub_vec(k, gc_body);
     k += _links[i]->num_generalized_coordinates_single(gctype);
->>>>>>> 4a5f3703
   }
 
   // evaluate all joints constraints
@@ -131,14 +95,8 @@
 /// Gets the generalized velocity for this body
 VectorNd& MCArticulatedBody::get_generalized_velocity(DynamicBody::GeneralizedCoordinateType gctype, VectorNd& gv) 
 {
-<<<<<<< HEAD
-  // look for fast exit
-  if (!is_enabled())
-    return gv.resize(0);
-=======
   // necessary temporary vector
   SAFESTATIC VectorNd gv_body;
->>>>>>> 4a5f3703
 
   // determine number of generalized coordinates 
   const unsigned NGC = num_generalized_coordinates(gctype);
@@ -147,34 +105,19 @@
   // get the generalized velocities 
   for (unsigned i=0, k=0; i< _links.size(); i++)
   {
-<<<<<<< HEAD
-    _links[i]->get_generalized_velocity(gctype, _workv);
-    gv.set_sub_vec(k, _workv);
-    k += _links[i]->num_generalized_coordinates(gctype);
-=======
     _links[i]->get_generalized_velocity_single(gctype, gv_body);
     gv.set_sub_vec(k, gv_body);
     k += _links[i]->num_generalized_coordinates_single(gctype);
->>>>>>> 4a5f3703
   }
 
   return gv; 
 }
 
-<<<<<<< HEAD
-/// Gets the generalized acceleration for this body
-VectorN& MCArticulatedBody::get_generalized_acceleration(DynamicBody::GeneralizedCoordinateType gctype, VectorN& ga) 
-{
-  // look for fast exit
-  if (!is_enabled())
-    return ga.resize(0);
-=======
 /// Gets the generalized velocity for this body
 VectorNd& MCArticulatedBody::get_generalized_acceleration( VectorNd& ga) 
 {
   // necessary temporary vector
   SAFESTATIC VectorNd ga_body;
->>>>>>> 4a5f3703
 
   // determine number of generalized coordinates 
   const unsigned NGC = num_generalized_coordinates(DynamicBody::eSpatial);
@@ -183,15 +126,9 @@
   // get the generalized accelerations
   for (unsigned i=0, k=0; i< _links.size(); i++)
   {
-<<<<<<< HEAD
-    _links[i]->get_generalized_acceleration(gctype, _workv);
-    ga.set_sub_vec(k, _workv);
-    k += _links[i]->num_generalized_coordinates(gctype);
-=======
     _links[i]->get_generalized_acceleration_single(ga_body);
     ga.set_sub_vec(k, ga_body);
     k += _links[i]->num_generalized_coordinates_single(DynamicBody::eSpatial);
->>>>>>> 4a5f3703
   }
 
   return ga; 
@@ -254,10 +191,6 @@
 /// Gets the generalized inertia matrix
 MatrixNd& MCArticulatedBody::get_generalized_inertia( MatrixNd& M)
 {
-  // look for fast exit
-  if (!is_enabled())
-    return M.resize(0, 0);
-
   // setup the sparse inertia matrix and inverse inertia matrix
   MatrixNd gI;
 
@@ -278,50 +211,11 @@
 /// Performs necessary pre-computations for computing accelerations for applying impulses
 void MCArticulatedBody::precalc()
 {
-<<<<<<< HEAD
-  // only if necessary: compute the constraint Jacobian, constraint force 
-  // transformation matrix, generalized inertia matrix, and related matrices
-  if (positions_invalidated())
-  {
-    // determine joint positions
-    for (unsigned i=0; i< _joints.size(); i++)
-      _joints[i]->determine_q(_joints[i]->q);
-
-    // get the constraint Jacobian and the constraint force transform
-    get_constraint_jacobian(_Jx);
-    get_constraint_jacobian_dot(_Jx_dot);
-
-    // get the mechanism Jacobian
-    get_mechanism_jacobian(_Dx, _Dx_dot);
-
-    // determine the sparse inertias 
-    determine_inertias();
-
-    // now form Jx_iM_Jx' and its inverse
-    _rank_def = false;
-    calc_Jx_iM_JyT(_Jx, _Jx, _Jx_iM_JxT);
-    _inv_Jx_iM_JxT.copy_from(_Jx_iM_JxT);
-    if (!LinAlg::factor_chol(_inv_Jx_iM_JxT))
-    {  
-      _inv_Jx_iM_JxT.copy_from(_Jx_iM_JxT);
-      try
-      {
-        LinAlg::pseudo_inverse(_inv_Jx_iM_JxT, LinAlg::svd1);
-      }
-      catch (NumericalException e)
-      {
-        _inv_Jx_iM_JxT.copy_from(_Jx_iM_JxT);
-        LinAlg::pseudo_inverse(_inv_Jx_iM_JxT, LinAlg::svd2);
-      }
-      _rank_def = true;
-    }
-=======
   SAFESTATIC VectorNd jv;
 
   // determine joint positions
   for (unsigned i=0; i< _joints.size(); i++)
     _joints[i]->determine_q(_joints[i]->q);
->>>>>>> 4a5f3703
 
   // get the constraint Jacobian and the constraint force transform
   get_constraint_jacobian(_Jx);
@@ -330,15 +224,6 @@
   // get the mechanism Jacobian
   get_mechanism_jacobian(_Dx, _Dx_dot);
 
-<<<<<<< HEAD
-    // setup joint velocities
-    const unsigned NDOF = _Dx.rows();
-    mult_sparse(_Dx, _xd, _workv);
-    for (unsigned i=0; i< _joints.size(); i++)
-    {
-      unsigned idx = _joints[i]->get_coord_index();
-      _workv.get_sub_vec(idx, idx+_joints[i]->num_dof(), _joints[i]->qd);
-=======
   // determine the sparse inertias 
   determine_inertias();
 
@@ -357,7 +242,6 @@
     {
       _inv_Jx_iM_JxT = _Jx_iM_JxT;
       LinAlg::pseudo_inverse(_inv_Jx_iM_JxT, LinAlg::svd2);
->>>>>>> 4a5f3703
     }
     _rank_def = true;
   }
@@ -396,7 +280,6 @@
 {
 return DynamicBody::integrate(t, h, integrator);
 
-/*
   // do preliminary calculations
   precalc();
 
@@ -480,60 +363,43 @@
   // set the generalized coordinates / velocities
   set_generalized_coordinates(DynamicBody::eEuler, q);
   update_link_velocities();
-<<<<<<< HEAD
-
-  // velocities are valid
-  validate_velocities();
-*/
-=======
->>>>>>> 4a5f3703
 }
 
 /// Computes the velocity state-derivative of this articulated body
 void MCArticulatedBody::calc_fwd_dyn(double dt)
 {
-<<<<<<< HEAD
-  // look for fast exit
-  if (!is_enabled())
-    return;
-=======
   // work variables
   SAFESTATIC VectorNd ff, fext, C, tmpv, x, alpha_x, beta_x, delta, iM_fext, z;
   SAFESTATIC VectorNd Jx_dot_xd, Jx_xd, vddt_plus_iM_fext, lambda;
   SAFESTATIC MatrixNd RG, Jx_iM_DxT, A;
   SAFESTATIC MatrixNd Dx_iM_DxT;
->>>>>>> 4a5f3703
 
   // do pre-calculations first
   precalc();
 
   // evaluate constraints
-  get_constraint_evals(_C);
+  get_constraint_evals(C);
 
   FILE_LOG(LOG_DYNAMICS) << "MCArticulatedBody::calc_fwd_dyn() entered" << endl;
-  FILE_LOG(LOG_DYNAMICS) << " constraint evals: " << _C << endl;
+  FILE_LOG(LOG_DYNAMICS) << " constraint evals: " << C << endl;
 
   // compute Jx * xd and \dot{Jx} * xd
-  mult_sparse(_Jx_dot, _xd, _Jx_dot_xd);
-  mult_sparse(_Jx, _xd, _Jx_xd);
+  mult_sparse(_Jx_dot, _xd, Jx_dot_xd);
+  mult_sparse(_Jx, _xd, Jx_xd);
 
   // compute actuator forces
   const unsigned NDOF = _Dx.rows();
-  _ff.resize(NDOF);
+  ff.resize(NDOF);
   for (unsigned i=0, k=0; i< _joints.size(); i++)
     for (unsigned j=0; j< _joints[i]->num_dof(); j++)
-      _ff[k++] = _joints[i]->force[j];
+      ff[k++] = _joints[i]->force[j];
 
   // setup spatial forces
-<<<<<<< HEAD
-  get_generalized_forces(DynamicBody::eAxisAngle, _fext);
-=======
   get_generalized_forces(DynamicBody::eSpatial, fext);
->>>>>>> 4a5f3703
 
   // transform joint forces to absolute coords 
-  mult_transpose_sparse(_Dx, _ff, _workv);
-  _fext += _workv;
+  mult_transpose_sparse(_Dx, ff, tmpv);
+  fext += tmpv;
 
   // see whether to use advanced friction model
   if (!use_advanced_friction_model)
@@ -541,38 +407,19 @@
     // use old Coulomb model
     for (unsigned i=0; i< _joints.size(); i++)
     {
-      _ff.resize(_joints[i]->num_dof());
+      ff.resize(_joints[i]->num_dof());
       for (unsigned j=0; j< _joints[i]->num_dof(); j++)
       {
-<<<<<<< HEAD
-        _ff[j] = (Real) -1.0;
-        if (_joints[i]->qd[j] < (Real) 0.0)
-          _ff[j] = (Real) 1.0;
-        _ff[j] *= _joints[i]->mu_fc;
-        _ff[j] -= _joints[i]->qd[j]*_joints[i]->mu_fv;
-=======
         ff[j] = (double) -1.0;
         if (_joints[i]->qd[j] < (double) 0.0)
           ff[j] = (double) 1.0;
         ff[j] *= _joints[i]->mu_fc;
         ff[j] -= _joints[i]->qd[j]*_joints[i]->mu_fv;
->>>>>>> 4a5f3703
       }
-      _joints[i]->add_force(_ff);
+      _joints[i]->add_force(ff);
     }
 
     // compute constraint forces (will be stored in 'z')
-<<<<<<< HEAD
-    iM_mult(_fext, _iM_fext);
-    mult_sparse(_Jx, _iM_fext, _z) += _Jx_dot_xd;
-    _workv.copy_from(_Jx_xd) *= ((Real) 2.0 * b_alpha);
-    _z += _workv;
-    _C *= (b_beta*b_beta);
-    _z += _C;
-    _z.negate(); 
-    solve_Jx_iM_JxT(_z, _lambda);
-    FILE_LOG(LOG_DYNAMICS) << " constraint forces: " << _lambda << endl;
-=======
     iM_mult(fext, iM_fext);
     mult_sparse(_Jx, iM_fext, z) += Jx_dot_xd;
     (tmpv = Jx_xd) *= ((double) 2.0 * b_alpha);
@@ -582,12 +429,11 @@
     z.negate(); 
     solve_Jx_iM_JxT(z, lambda);
     FILE_LOG(LOG_DYNAMICS) << " constraint forces: " << lambda << endl;
->>>>>>> 4a5f3703
 
     // compute accelerations
-    mult_transpose_sparse(_Jx, _lambda, _workv);
-    _fext += _workv;
-    iM_mult(_fext, _xdd);   
+    mult_transpose_sparse(_Jx, lambda, tmpv);
+    fext += tmpv;
+    iM_mult(fext, _xdd);   
     FILE_LOG(LOG_DYNAMICS) << " generalized accelerations: " << _xdd << endl;
     update_link_accelerations();
 
@@ -612,8 +458,8 @@
   const unsigned N_EXPLICIT_DOF = N_JOINT_DOF;
 
   // compute Jx*inv(M)*Dx', etc.
-  calc_Jx_iM_JyT(_Jx, _Dx, _Jx_iM_DxT);
-  calc_Jx_iM_JyT(_Dx, _Dx, _Dx_iM_DxT);
+  calc_Jx_iM_JyT(_Jx, _Dx, Jx_iM_DxT);
+  calc_Jx_iM_JyT(_Dx, _Dx, Dx_iM_DxT);
 
   // setup data needed for convex optimization
   ABFwdDynOptData copt_data;
@@ -621,11 +467,7 @@
   copt_data.N_EXPLICIT_CONSTRAINT_EQNS = N_EXPLICIT_CONSTRAINT_EQNS;
   copt_data.N_JOINT_DOF = N_JOINT_DOF;
   dense_J(_Dx, copt_data.Dx);
-<<<<<<< HEAD
-  copt_data.fext.copy_from(_fext);
-=======
   copt_data.fext = fext;
->>>>>>> 4a5f3703
   vector<unsigned>& loop_indices = copt_data.loop_indices;
   vector<vector<unsigned> > loop_links;
   ArticulatedBody::find_loops(loop_indices, loop_links); 
@@ -638,16 +480,6 @@
 
   // first compute the homogeneous solution
   const unsigned NN = N_JOINT_DOF + N_EXPLICIT_CONSTRAINT_EQNS + N_LOOPS;
-<<<<<<< HEAD
-  MatrixN& R = copt_data.R;
-  VectorN& zz = copt_data.z;
-  iM_mult(_fext, _iM_fext);
-  mult_sparse(_Jx, _iM_fext, zz) += _Jx_dot_xd;
-  _workv.copy_from(_Jx_xd)  *= ((Real) 2.0 * b_alpha);
-  zz += _workv;
-  _C *= (b_beta*b_beta);
-  zz += _C;
-=======
   MatrixNd& R = copt_data.R;
   VectorNd& zz = copt_data.z;
   iM_mult(fext, iM_fext);
@@ -656,66 +488,44 @@
   zz += tmpv;
   C *= (b_beta*b_beta);
   zz += C;
->>>>>>> 4a5f3703
   zz.negate(); 
-  _workM.set_zero(N_EXPLICIT_CONSTRAINT_EQNS, NN);
-  _workM.set_sub_mat(0, 0, _Jx_iM_JxT);
-  _workM.set_sub_mat(0, N_EXPLICIT_CONSTRAINT_EQNS, _Jx_iM_DxT);
+  A.set_zero(N_EXPLICIT_CONSTRAINT_EQNS, NN);
+  A.set_sub_mat(0, 0, _Jx_iM_JxT);
+  A.set_sub_mat(0, N_EXPLICIT_CONSTRAINT_EQNS, Jx_iM_DxT);
 
   // verify there *is* a nullspace 
   if (N_EXPLICIT_CONSTRAINT_EQNS > 0)
   {
     // compute nullspace
-<<<<<<< HEAD
-    LinAlg::nullspace(_workM, _R);
-
-    // this makes frictional forces and deltas zero
-    _workM.copy_from(_Jx_iM_JxT);
-    _workv.copy_from(zz);
-    try
-    {
-      LinAlg::solve_LS_fast1(_workM, _workv);
-    }
-    catch (NumericalException e)
-    {
-      _workM.copy_from(_Jx_iM_JxT);
-      LinAlg::solve_LS_fast2(_workM, _workv);
-    }
-=======
     _LA.nullspace(A, R);
 
     // this makes frictional forces and deltas zero
     A = _Jx_iM_JxT;
     tmpv = zz;
     _LA.solve_LS_fast(A, tmpv);
->>>>>>> 4a5f3703
 
     zz.set_zero(NN);
-    zz.set_sub_vec(ALPHAX_START, _workv);
+    zz.set_sub_vec(ALPHAX_START, tmpv);
   }
   else
   {
     // hack together a nullspace
     zz.set_zero(N_JOINT_DOF);
-<<<<<<< HEAD
-    _R.set_identity(N_JOINT_DOF);
-=======
     R.set_zero(N_JOINT_DOF, N_JOINT_DOF);
     for (unsigned i=0; i< N_JOINT_DOF; i++)
       R(i,i) = (double) 1.0;
->>>>>>> 4a5f3703
   }
 
   // setup components of z and R to make things faster for gradient and Hessian
   // calculations
   copt_data.zff.resize(0);
   zz.get_sub_vec(BETA_START, BETA_START+N_EXPLICIT_DOF, copt_data.zbetax);
-  copt_data.Rff.resize(0, _R.columns());
-  _R.get_sub_mat(BETA_START, BETA_START+N_EXPLICIT_DOF, 0, _R.columns(), _workM);
-  mult_transpose_sparse(_Dx, _workM, copt_data.DxTRbetax);
+  copt_data.Rff.resize(0, R.columns());
+  R.get_sub_mat(BETA_START, BETA_START+N_EXPLICIT_DOF, 0, R.columns(), A);
+  mult_transpose_sparse(_Dx, A, copt_data.DxTRbetax);
 
   // setup the data for the optimization problem
-  const unsigned N = _R.columns(); 
+  const unsigned N = R.columns(); 
   const unsigned M = N_JOINT_DOF + N_LOOPS*2;
   OptParams copt_params(N, M, 0, ArticulatedBody::calc_fwd_dyn_f0, ArticulatedBody::calc_fwd_dyn_fx, NULL, ArticulatedBody::calc_fwd_dyn_grad0, ArticulatedBody::calc_fwd_dyn_cJac, NULL, ArticulatedBody::calc_fwd_dyn_hess);
   copt_params.max_iterations = N*N*N;
@@ -757,27 +567,15 @@
   MatrixNd& G = copt_data.G;
   G.set_zero(NN, NN);
   G.set_sub_mat(0,0,_Jx_iM_JxT);
-  G.set_sub_mat(0,N_EXPLICIT_CONSTRAINT_EQNS,_Jx_iM_DxT);
-  G.set_sub_mat(N_EXPLICIT_CONSTRAINT_EQNS,0,_Jx_iM_DxT, true);
-  G.set_sub_mat(N_EXPLICIT_CONSTRAINT_EQNS,N_EXPLICIT_CONSTRAINT_EQNS,_Dx_iM_DxT);
-  _R.transpose_mult(G, _workM);
-  _workM.mult(_R, G);
+  G.set_sub_mat(0,N_EXPLICIT_CONSTRAINT_EQNS,Jx_iM_DxT);
+  G.set_sub_mat(N_EXPLICIT_CONSTRAINT_EQNS,0,Jx_iM_DxT, true);
+  G.set_sub_mat(N_EXPLICIT_CONSTRAINT_EQNS,N_EXPLICIT_CONSTRAINT_EQNS,Dx_iM_DxT);
+  R.transpose_mult(G, RG);
+  RG.mult(R, G);
 
   // compute the linear optimization vector
   VectorNd& c = copt_data.c;
   c.set_zero(NN);
-<<<<<<< HEAD
-  _workv2.copy_from(_xd) /= dt;
-  _workv2 += _iM_fext;
-  mult_sparse(_Jx, _workv2, _workv);
-  c.set_sub_vec(0, _workv);
-  mult_sparse(_Dx, _workv2, _workv);
-  c.set_sub_vec(N_EXPLICIT_CONSTRAINT_EQNS, _workv);
-  _R.transpose_mult(c, _workv);
-  c.copy_from(_workv);
-  _workM.mult(_z, _workv);
-  c += _workv;
-=======
   (vddt_plus_iM_fext = _xd) /= dt;
   vddt_plus_iM_fext += iM_fext;
   mult_sparse(_Jx, vddt_plus_iM_fext, tmpv);
@@ -788,52 +586,43 @@
   c = tmpv;
   RG.mult(z, tmpv);
   c += tmpv;
->>>>>>> 4a5f3703
   
   // setup a feasible optimization vector
-  _x.set_zero(N);  
+  x.set_zero(N);  
 
   // optimize
-  Optimization::optimize_convex_pd(copt_params, _x);
+  Optimization::optimize_convex_pd(copt_params, x);
 
   // (z + Ry)G(Ry + z) + y'R'c = 0.5 y'R'G'Ry + (R'Gz + R'c)
-  _R.mult(_x, _workv);
-  _z += _workv;
+  R.mult(x, tmpv);
+  z += tmpv;
 
   // now retrieve the necessary variables
-  _z.get_sub_vec(0, N_EXPLICIT_CONSTRAINT_EQNS, _alpha_x);
-  _z.get_sub_vec(N_EXPLICIT_CONSTRAINT_EQNS, N_EXPLICIT_CONSTRAINT_EQNS+N_JOINT_DOF, _beta_x);
-  _z.get_sub_vec(N_EXPLICIT_CONSTRAINT_EQNS+N_JOINT_DOF, _z.size(), _delta);
+  z.get_sub_vec(0, N_EXPLICIT_CONSTRAINT_EQNS, alpha_x);
+  z.get_sub_vec(N_EXPLICIT_CONSTRAINT_EQNS, N_EXPLICIT_CONSTRAINT_EQNS+N_JOINT_DOF, beta_x);
+  z.get_sub_vec(N_EXPLICIT_CONSTRAINT_EQNS+N_JOINT_DOF, z.size(), delta);
 
   // output results
-<<<<<<< HEAD
-  FILE_LOG(LOG_DYNAMICS) << " external forces: " << _fext << std::endl;
-  FILE_LOG(LOG_DYNAMICS) << " explicit constraint forces: " << _alpha_x << std::endl;
-  FILE_LOG(LOG_DYNAMICS) << " explicit friction forces: " << _beta_x << std::endl;
-  FILE_LOG(LOG_DYNAMICS) << " delta: " << _delta << std::endl;
-  FILE_LOG(LOG_DYNAMICS) << " constraint evaluations: " << _C << std::endl;
-=======
   FILE_LOG(LOG_DYNAMICS) << " external forces: " << fext << std::endl;
   FILE_LOG(LOG_DYNAMICS) << " implicit constraint forces: " << alpha_x << std::endl;
   FILE_LOG(LOG_DYNAMICS) << " implicit friction forces: " << beta_x << std::endl;
   FILE_LOG(LOG_DYNAMICS) << " delta: " << delta << std::endl;
   FILE_LOG(LOG_DYNAMICS) << " constraint evaluations: " << C << std::endl;
->>>>>>> 4a5f3703
 
   // setup joint friction forces
   for (unsigned i=0, k=0; i< _joints.size(); i++)
   {
-    _beta_x.get_sub_vec(k, k+_joints[i]->num_dof(), _joints[i]->ff);
+    beta_x.get_sub_vec(k, k+_joints[i]->num_dof(), _joints[i]->ff);
     k += _joints[i]->num_dof();
   }
 
   // compute joint constraint forces
-  _fext += mult_transpose_sparse(_Dx, _beta_x, _workv);
-  ArticulatedBody::calc_joint_constraint_forces(loop_indices, _delta, copt_data.Zd, copt_data.Z1d, copt_data.Z, _fext);
+  fext += mult_transpose_sparse(_Dx, beta_x, tmpv);
+  ArticulatedBody::calc_joint_constraint_forces(loop_indices, delta, copt_data.Zd, copt_data.Z1d, copt_data.Z, fext);
 
   // compute generalized acceleration and link accelerations
-  _fext += mult_transpose_sparse(_Jx, _alpha_x, _workv);
-  iM_mult(_fext, _xdd);
+  fext += mult_transpose_sparse(_Jx, alpha_x, tmpv);
+  iM_mult(fext, _xdd);
   update_link_accelerations();
 }
 
@@ -953,10 +742,6 @@
 {
   const unsigned SPATIAL_DIM = 6;
 
-  // no need to do this if the body is disabled
-  if (!is_enabled())
-    return;
-
   for (unsigned i=0, idx=0; i< _links.size(); i++)
   {
     // skip disabled links
@@ -980,10 +765,6 @@
 void MCArticulatedBody::update_link_accelerations() const
 {
   const unsigned SPATIAL_DIM = 6;
-
-  // look for fast exit 
-  if (!is_enabled())
-    return;
 
   for (unsigned i=0, idx=0; i< _links.size(); i++)
   {
@@ -1012,41 +793,24 @@
  */
 void MCArticulatedBody::calc_joint_accelerations()
 {
-  // look for fast exit 
-  if (!is_enabled())
-    return;
-
   // calculate the joint accelerations
-<<<<<<< HEAD
-  mult_sparse(_Dx_dot, _xd, _workv2); 
-  mult_sparse(_Dx, _xdd, _workv) += _workv2;
-=======
   SAFESTATIC VectorNd qdd, tmp;
   mult_sparse(_Dx_dot, _xd, tmp); 
   mult_sparse(_Dx, _xdd, qdd) += tmp;
->>>>>>> 4a5f3703
 
   // set the joint accelerations
   for (unsigned i=0; i< _joints.size(); i++)
   {
     unsigned idx = _joints[i]->get_coord_index();
-    _workv.get_sub_vec(idx, idx+_joints[i]->num_dof(), _joints[i]->qdd);
+    qdd.get_sub_vec(idx, idx+_joints[i]->num_dof(), _joints[i]->qdd);
   }
 }
 
 /// Applies an impulse to the articulated body
 void MCArticulatedBody::apply_impulse(const SForced& w, RigidBodyPtr link)
 {
-<<<<<<< HEAD
-  const unsigned NGC = num_generalized_coordinates(DynamicBody::eAxisAngle);
-=======
   SAFESTATIC VectorNd iM_Qj, rhs, delta_xd, Qj, gj, lambda;
   const unsigned NGC = num_generalized_coordinates(DynamicBody::eSpatial);
->>>>>>> 4a5f3703
-
-  // look for fast exit 
-  if (!is_enabled())
-    return;
 
   FILE_LOG(LOG_DYNAMICS) << "MCArticulatedBody::apply_impulse() entered" << std::endl;
   FILE_LOG(LOG_DYNAMICS) << " applying impulses: " << w << " to " << link->id << std::endl;
@@ -1061,38 +825,33 @@
   #endif
 
   // setup generalized impulses 
-<<<<<<< HEAD
-  link->convert_to_generalized_force(DynamicBody::eAxisAngle, link, contact_point, j, k, _workv2);
-  _Qj.set_zero(NGC);
-=======
   link->convert_to_generalized_force_single(DynamicBody::eSpatial, link, w, gj);
   Qj.set_zero(NGC);
->>>>>>> 4a5f3703
   unsigned gc_idx_start = _gc_indices[link->get_index()];
-  _Qj.set_sub_vec(gc_idx_start, _workv2); 
-  FILE_LOG(LOG_DYNAMICS) << " generalized force: " << _workv2 << std::endl;
+  Qj.set_sub_vec(gc_idx_start, gj); 
 
   // we use the Schur complement method to solve for the unknown accelerations
   // and generalized constraint forces (see [Nocedal 2006, p. 455])
 
   // solve M*x = Qj
-  iM_mult(_Qj, _iM_Qj);
+  iM_mult(Qj, iM_Qj);
 
   // solve J*inv(M)*K * lambda = J*inv(M)*Qj
-  mult_sparse(_Jx, _iM_Qj, _workv);
-  solve_Jx_iM_JxT(_workv, _lambda);
+  mult_sparse(_Jx, iM_Qj, rhs);
+  solve_Jx_iM_JxT(rhs, lambda);
 
   // ok, now that we've solved for lambda, solving for delta_xd is trivial
-  mult_transpose_sparse(_Jx, _lambda, _workv) -= _Qj;
-  _workv.negate();
-  iM_mult(_workv, _workv2);
-
-  FILE_LOG(LOG_DYNAMICS) << " total generalized forces: " << _Qj << std::endl;
+  mult_transpose_sparse(_Jx, lambda, rhs) -= Qj;
+  rhs.negate();
+  iM_mult(rhs, delta_xd);
+
+  FILE_LOG(LOG_DYNAMICS) << " generalized force: " << gj << std::endl;
+  FILE_LOG(LOG_DYNAMICS) << " total generalized forces: " << Qj << std::endl;
 
   // update the spatial velocities
-  FILE_LOG(LOG_DYNAMICS) << " constraint impulses: " << _lambda << std::endl;
+  FILE_LOG(LOG_DYNAMICS) << " constraint impulses: " << lambda << std::endl;
   FILE_LOG(LOG_DYNAMICS) << " old generalized velocity (axis-angle): " << _xd << std::endl;
-  _xd += _workv2;  
+  _xd += delta_xd;  
   FILE_LOG(LOG_DYNAMICS) << " new generalized velocity (axis-angle): " << _xd << std::endl;
   FILE_LOG(LOG_DYNAMICS) << "MCArticulatedBody::apply_impulse() exiting" << std::endl;
 
@@ -1103,13 +862,7 @@
 /// Sets up the generalized force vector
 VectorNd& MCArticulatedBody::get_generalized_forces( VectorNd& gf) 
 {
-<<<<<<< HEAD
-  // look for fast exit 
-  if (!is_enabled())
-    return gf.resize(0);
-=======
   SAFESTATIC VectorNd f;
->>>>>>> 4a5f3703
 
   // resize the gf vector
   gf.resize(num_generalized_coordinates(DynamicBody::eSpatial)); 
@@ -1117,15 +870,9 @@
   // get the generalized forces 
   for (unsigned i=0, k=0; i< _links.size(); i++)
   {
-<<<<<<< HEAD
-    _links[i]->get_generalized_forces(gctype, _workv);
-    gf.set_sub_vec(k, _workv);
-    k += _links[i]->num_generalized_coordinates(gctype);
-=======
     _links[i]->get_generalized_forces_single(f);
     gf.set_sub_vec(k, f);
     k += _links[i]->num_generalized_coordinates_single(DynamicBody::eSpatial);
->>>>>>> 4a5f3703
   }
 
   return gf;
@@ -1134,10 +881,6 @@
 /// Sets up the vector of constraint equation evaluations
 VectorNd& MCArticulatedBody::get_constraint_evals(VectorNd& C) const
 {
-  // look for fast exit 
-  if (!is_enabled())
-    return C.resize(0);
-
   const unsigned GC_ROD_DIM = 7;
   double C_array[GC_ROD_DIM];
 
@@ -1162,10 +905,6 @@
 /// Gets the number of generalized coordinates in the articulated body
 unsigned MCArticulatedBody::num_generalized_coordinates(DynamicBody::GeneralizedCoordinateType gctype) const
 {
-  // look for fast exit 
-  if (!is_enabled())
-    return 0;
-
   unsigned ngc = 0;
   for (unsigned i=0; i< _links.size(); i++)
     ngc += _links[i]->num_generalized_coordinates_single(gctype);
@@ -1176,11 +915,8 @@
 /// Gets a submatrix of the given sparse Jacobian
 void MCArticulatedBody::get_sub_jacobian(const vector<unsigned>& rows, const MCArticulatedBody::SparseJacobian& J, MCArticulatedBody::SparseJacobian& Jx)
 {
-<<<<<<< HEAD
-=======
   SAFESTATIC VectorNd row;
 
->>>>>>> 4a5f3703
   // first, setup the indices
   Jx.indices.clear();
   for (unsigned i=0; i< rows.size(); i++)
@@ -1192,28 +928,14 @@
   // now, get the specified rows
   for (unsigned i=0, j=0; i< rows.size(); i++)
   {
-    J.get_row(rows[i], _workv);
-    Jx.set_row(j++, _workv);
+    J.get_row(rows[i], row);
+    Jx.set_row(j++, row);
   }
 }
 
 /// Solves using the transpose of the generalized inertia matrix
 MatrixNd& MCArticulatedBody::transpose_solve_generalized_inertia(const MatrixNd& B, MatrixNd& X)
 {
-<<<<<<< HEAD
-  if (!is_enabled())
-    throw std::runtime_error("Called MCArticulatedBody::solve_generalized_inertia() on disabled body!");
-
-  if (gctype == DynamicBody::eAxisAngle)
-    return iM_mult(b, x);
-  else
-  {
-    get_generalized_inertia(gctype, _workM);
-    x.copy_from(b);
-    LinAlg::solve_fast(_workM, x);
-    return x;
-  }
-=======
   X.resize(num_generalized_coordinates(DynamicBody::eSpatial), B.columns()); 
   VectorNd workv;
 
@@ -1227,36 +949,11 @@
     }
 
   return X;
->>>>>>> 4a5f3703
 }
 
 /// Solves using the generalized inertia matrix
 MatrixNd& MCArticulatedBody::solve_generalized_inertia(const MatrixNd& B, MatrixNd& X)
 {
-<<<<<<< HEAD
-  if (!is_enabled())
-    throw std::runtime_error("Called MCArticulatedBody::solve_generalized_inertia() on disabled body!");
-
-  if (gctype == DynamicBody::eAxisAngle)
-  {
-    X.resize(num_generalized_coordinates(gctype), B.columns()); 
-
-    // do the multiplication
-    for (unsigned j=0; j< B.columns(); j++)
-      for (unsigned i=0; i< _iM.size(); i++)
-      {
-        B.get_sub_mat(_gc_indices[i], _gc_indices[i+1], j, j+1, _workv);
-        scale_inverse_inertia(i, _workv);
-        X.set_sub_mat(_gc_indices[i], j, _workv);
-      }
-  }
-  else
-  {
-    get_generalized_inertia(gctype, _workM);
-    X.copy_from(B);
-    LinAlg::solve_fast(_workM, X);
-  }
-=======
   X.resize(num_generalized_coordinates(DynamicBody::eSpatial), B.columns()); 
   VectorNd workv;
 
@@ -1268,22 +965,14 @@
       scale_inverse_inertia(i, workv);
       X.set_sub_mat(_gc_indices[i], j, workv);
     }
->>>>>>> 4a5f3703
 
   return X;
 }
 
 /// Multiplies the inverse of the inertia matrix by a vector
-<<<<<<< HEAD
-VectorN& MCArticulatedBody::iM_mult(const VectorN& v, VectorN& result)
-{
-  if (!is_enabled())
-    throw std::runtime_error("Called MCArticulatedBody::iM_mult() on disabled body!");
-=======
 VectorNd& MCArticulatedBody::iM_mult(const VectorNd& v, VectorNd& result) const
 {
   VectorNd sub;
->>>>>>> 4a5f3703
 
   // resize the result vector
   result.resize(_gc_indices.back());
@@ -1291,20 +980,16 @@
   // do the multiplication
   for (unsigned i=0; i< _iM.size(); i++)
   {
-    v.get_sub_vec(_gc_indices[i], _gc_indices[i+1], _workv);
-    scale_inverse_inertia(i, _workv);
-    result.set_sub_vec(_gc_indices[i], _workv);
+    v.get_sub_vec(_gc_indices[i], _gc_indices[i+1], sub);
+    scale_inverse_inertia(i, sub);
+    result.set_sub_vec(_gc_indices[i], sub);
   }
 
   return result;
 }
 
 /// Scales a spatial six (or zero) dimensional vector using the inverse inertia
-<<<<<<< HEAD
-VectorN& MCArticulatedBody::scale_inverse_inertia(unsigned i, VectorN& v) 
-=======
 VectorNd& MCArticulatedBody::scale_inverse_inertia(unsigned i, VectorNd& v) const
->>>>>>> 4a5f3703
 {
   if (v.size() == 0 || !_links[i]->is_enabled())
     return v.set_zero();
@@ -1387,11 +1072,7 @@
   return dJ;
 }
 
-<<<<<<< HEAD
-static void to_matrix(const SpatialTransform& X, MatrixN& m)
-=======
 void to_matrix(const SpatialTransform& X, MatrixNd& m)
->>>>>>> 4a5f3703
 {
   m.set_zero(6,6);
   m.set_sub_mat(0,0,X.E);
@@ -1486,14 +1167,11 @@
  * ngc is number of generalized (absolute, axis angle) coordinates. Also sets up
  * the time derivative of the mechanism Jacobian.
  */
-void MCArticulatedBody::get_mechanism_jacobian(MCArticulatedBody::SparseJacobian& J, MCArticulatedBody::SparseJacobian& J_dot)
+void MCArticulatedBody::get_mechanism_jacobian(MCArticulatedBody::SparseJacobian& J, MCArticulatedBody::SparseJacobian& J_dot) const
 {
   const unsigned SPATIAL_DIM = 6;
-<<<<<<< HEAD
-=======
   SAFESTATIC MatrixNd left, right, pinv_s, pinv_s_dot;
   SAFESTATIC MatrixNd sx;
->>>>>>> 4a5f3703
 
   // setup the size of the mechanism Jacobian
   unsigned ndof = 0;
@@ -1534,29 +1212,17 @@
     const SMatrix6N& s_dot = _joints[i]->get_spatial_axes_dot(eGlobal);
 
     // compute the pseudo inverse of s and \dot{s}
-    _pinv_s.copy_from(s);
-    _pinv_s_dot.copy_from(s_dot);
+    pinv_s.copy_from(s);
+    pinv_s_dot.copy_from(s_dot);
     try
     {
-      LinAlg::pseudo_inverse(_pinv_s, LinAlg::svd1);
+      LinAlg::pseudo_inverse(pinv_s, LinAlg::svd1);
     }
     catch (NumericalException e)
     {
-      _pinv_s.copy_from(s);
-      LinAlg::pseudo_inverse(_pinv_s, LinAlg::svd2);
-    }
-<<<<<<< HEAD
-    try
-    {
-      LinAlg::pseudo_inverse(_pinv_s_dot, LinAlg::svd1);
-    }
-    catch (NumericalException e)
-    {
-      _pinv_s_dot.copy_from(s_dot);
-      LinAlg::pseudo_inverse(_pinv_s_dot, LinAlg::svd2);
-    }
-=======
->>>>>>> 4a5f3703
+      pinv_s.copy_from(s);
+      LinAlg::pseudo_inverse(pinv_s, LinAlg::svd2);
+    }
 
     // compute special spatial transformations 
     SpatialTransform X0i(IDENTITY_3x3, rbi->get_position(), IDENTITY_4x4);
@@ -1566,38 +1232,38 @@
     if (rbi->is_enabled())
     {
       // setup components of J
-      reverse_transform(X0i, _pinv_s, _sx);
-      _sx.negate();      
-      _sx.get_sub_mat(0, _sx.rows(), 0, 3, _right);
-      _sx.get_sub_mat(0, _sx.rows(), 3, 6, _left);
-      J.set_sub_mat(dof, 0, _left);
-      J.set_sub_mat(dof, 3, _right);
+      reverse_transform(X0i, pinv_s, sx);
+      sx.negate();      
+      sx.get_sub_mat(0, sx.rows(), 0, 3, right);
+      sx.get_sub_mat(0, sx.rows(), 3, 6, left);
+      J.set_sub_mat(dof, 0, left);
+      J.set_sub_mat(dof, 3, right);
 
       // setup components of \dot{J}
-      reverse_transform(X0i, _pinv_s_dot, _sx);
-      _sx.negate();      
-      _sx.get_sub_mat(0, _sx.rows(), 0, 3, _right);
-      _sx.get_sub_mat(0, _sx.rows(), 3, 6, _left);
-      J_dot.set_sub_mat(dof, 0, _left);
-      J_dot.set_sub_mat(dof, 3, _right);
+      reverse_transform(X0i, pinv_s_dot, sx);
+      sx.negate();      
+      sx.get_sub_mat(0, sx.rows(), 0, 3, right);
+      sx.get_sub_mat(0, sx.rows(), 3, 6, left);
+      J_dot.set_sub_mat(dof, 0, left);
+      J_dot.set_sub_mat(dof, 3, right);
     }
 
     // process rbo if non-null
     if (rbo->is_enabled())
     {
       // setup components of J
-      reverse_transform(X0o, _pinv_s, _sx);
-      _sx.get_sub_mat(0, _sx.rows(), 0, 3, _right);
-      _sx.get_sub_mat(0, _sx.rows(), 3, 6, _left);
-      J.set_sub_mat(dof, 6, _left);
-      J.set_sub_mat(dof, 9, _right);
+      reverse_transform(X0o, pinv_s, sx);
+      sx.get_sub_mat(0, sx.rows(), 0, 3, right);
+      sx.get_sub_mat(0, sx.rows(), 3, 6, left);
+      J.set_sub_mat(dof, 6, left);
+      J.set_sub_mat(dof, 9, right);
 
       // setup components of \dot{J}
-      reverse_transform(X0o, _pinv_s_dot, _sx);
-      _sx.get_sub_mat(0, _sx.rows(), 0, 3, _right);
-      _sx.get_sub_mat(0, _sx.rows(), 3, 6, _left);
-      J_dot.set_sub_mat(dof, 6, _left);
-      J_dot.set_sub_mat(dof, 9, _right);
+      reverse_transform(X0o, pinv_s_dot, sx);
+      sx.get_sub_mat(0, sx.rows(), 0, 3, right);
+      sx.get_sub_mat(0, sx.rows(), 3, 6, left);
+      J_dot.set_sub_mat(dof, 6, left);
+      J_dot.set_sub_mat(dof, 9, right);
     }
   }
 
@@ -1931,14 +1597,6 @@
 /// sets the generalized coordinates for this body 
 void MCArticulatedBody::set_generalized_coordinates(DynamicBody::GeneralizedCoordinateType gctype, const VectorNd& gc) 
 {
-<<<<<<< HEAD
-  // get the generalized coordinates
-  for (unsigned i=0, k=0; i< _links.size(); i++)
-  {
-    const unsigned NGC = _links[i]->num_generalized_coordinates(gctype);
-    gc.get_sub_vec(k, k+NGC, _workv);
-    _links[i]->set_generalized_coordinates(gctype, _workv);
-=======
   SAFESTATIC VectorNd sub_vec;
 
   // get the generalized coordinates
@@ -1947,7 +1605,6 @@
     const unsigned NGC = _links[i]->num_generalized_coordinates_single(gctype);
     gc.get_sub_vec(k, k+NGC, sub_vec);
     _links[i]->set_generalized_coordinates_single(gctype, sub_vec);
->>>>>>> 4a5f3703
     k += NGC;
   }
 }
@@ -1955,49 +1612,38 @@
 /// Sets the generalized velocity for this articulated body
 void MCArticulatedBody::set_generalized_velocity(DynamicBody::GeneralizedCoordinateType gctype, const VectorNd& gv) 
 {
-<<<<<<< HEAD
-  // look for fast exit 
-  if (!is_enabled())
-    return;
-=======
   SAFESTATIC VectorNd tmpv;
->>>>>>> 4a5f3703
 
   // get the generalized velocities 
   for (unsigned i=0, k=0; i< _links.size(); i++)
   {
-<<<<<<< HEAD
-    const unsigned NGC = _links[i]->num_generalized_coordinates(gctype);
-    gv.get_sub_vec(k, k+NGC, _workv);
-    _links[i]->set_generalized_velocity(gctype, _workv);
-=======
     const unsigned NGC = _links[i]->num_generalized_coordinates_single(gctype);
     gv.get_sub_vec(k, k+NGC, tmpv);
     _links[i]->set_generalized_velocity_single(gctype, tmpv);
->>>>>>> 4a5f3703
     k += NGC;
   }
 
   // compute the joint velocities
   get_mechanism_jacobian(_Dx, _Dx_dot);
-  mult_sparse(_Dx, gv, _workv);
+  mult_sparse(_Dx, gv, tmpv);
   for (unsigned i=0; i< _joints.size(); i++)
   {
     unsigned idx = _joints[i]->get_coord_index();
-    _workv.get_sub_vec(idx, idx+_joints[i]->num_dof(), _joints[i]->qd);
-  }
+    tmpv.get_sub_vec(idx, idx+_joints[i]->num_dof(), _joints[i]->qd);
+  }
+}
+
+/// Resets the accumulators on all links
+void MCArticulatedBody::reset_accumulators()
+{
+  for (unsigned i=0; i< _links.size(); i++)
+    _links[i]->reset_accumulators();
 }
 
 /// Determines a generalized force on the body
 VectorNd& MCArticulatedBody::convert_to_generalized_force(SingleBodyPtr link, const SForced& w, const Point3d& p, VectorNd& gf)
 {
-<<<<<<< HEAD
-  // look for fast exit 
-  if (!is_enabled())
-    return gf.resize(0);
-=======
   SAFESTATIC VectorNd link_gf;
->>>>>>> 4a5f3703
 
   // setup a zero vector of all generalized forces
   gf.set_zero(num_generalized_coordinates(DynamicBody::eSpatial));
@@ -2007,18 +1653,14 @@
   assert(rb);
 
   // get the generalized force for the link
-<<<<<<< HEAD
-  link->convert_to_generalized_force(gctype, link, p, f, t, _workv);
-=======
   link->convert_to_generalized_force_single(link, w, link_gf);
->>>>>>> 4a5f3703
 
   // set the appropriate part in the vector
   for (unsigned i=0, k=0; i< _links.size(); i++)
   {
     if (_links[i] == rb)
     {
-      gf.set_sub_vec(k, _workv);
+      gf.set_sub_vec(k, link_gf);
       return gf;
     }
     k += _links[i]->num_generalized_coordinates_single(DynamicBody::eSpatial);
@@ -2530,33 +2172,30 @@
 // Updates the body velocities
 void MCArticulatedBody::update_velocity(const EventProblemData& q)
 {
-<<<<<<< HEAD
-=======
   SAFESTATIC VectorNd workv, workv2;
   SAFESTATIC SparseJacobian Jc_sub, Dc_sub;
 
->>>>>>> 4a5f3703
   // get the current absolute velocities
   get_generalized_velocity(DynamicBody::eSpatial, _xd);
 
   // determine whether we are using a subset of the contacts
   if (std::find(q.contact_working_set.begin(), q.contact_working_set.end(), false) != q.contact_working_set.end())
   {
-    select_sub_contact_Jacobians(q, _Jc_sub, _Dc_sub);
-    mult_transpose_sparse(_Jc_sub, q.alpha_c, _workv);
-    _workv += mult_transpose_sparse(_Dc_sub, q.beta_c, _workv2); 
+    select_sub_contact_Jacobians(q, Jc_sub, Dc_sub);
+    mult_transpose_sparse(Jc_sub, q.alpha_c, workv);
+    workv += mult_transpose_sparse(Dc_sub, q.beta_c, workv2); 
   }
   else
   {
-    mult_transpose_sparse(_Jc, q.alpha_c, _workv);
-    _workv += mult_transpose_sparse(_Dc, q.beta_c, _workv2);
+    mult_transpose_sparse(_Jc, q.alpha_c, workv);
+    workv += mult_transpose_sparse(_Dc, q.beta_c, workv2);
   }
 
   // compute change in velocities for events not reduced
-  _workv += mult_transpose_sparse(_Jl, q.alpha_l, _workv2);
-  _workv += mult_transpose_sparse(_Jx, q.alpha_x, _workv2);
-  _workv += mult_transpose_sparse(_Dx, q.beta_x, _workv2);
-  _xd += iM_mult(_workv, _workv2);
+  workv += mult_transpose_sparse(_Jl, q.alpha_l, workv2);
+  workv += mult_transpose_sparse(_Jx, q.alpha_x, workv2);
+  workv += mult_transpose_sparse(_Dx, q.beta_x, workv2);
+  _xd += iM_mult(workv, workv2);
 
   // update the link velocities
   update_link_velocities(); 
