/****************************************************************************
 * Copyright 2011 Evan Drumwright
 * This library is distributed under the terms of the GNU Lesser General Public 
 * License (found in COPYING).
 ****************************************************************************/

#include <iomanip>
#include <boost/foreach.hpp>
#include <boost/algorithm/minmax_element.hpp>
#include <limits>
#include <set>
#include <cmath>
#include <numeric>
#include <Moby/RCArticulatedBody.h>
#include <Moby/Constants.h>
#include <Moby/Event.h>
#include <Moby/CollisionGeometry.h>
#include <Moby/SingleBody.h>
#include <Moby/RigidBody.h>
#include <Moby/Log.h>
#include <Moby/XMLTree.h>
#include <Moby/ImpactToleranceException.h>
#include <Moby/NumericalException.h>
#include <Moby/ImpactEventHandler.h>

using namespace Ravelin;
using namespace Moby;
using std::list;
using boost::shared_ptr;
using std::vector;
using std::map;
using std::endl;
using std::cerr;
using std::pair;
using std::min_element;
using boost::dynamic_pointer_cast;

/// Sets up the default parameters for the impact event handler 
ImpactEventHandler::ImpactEventHandler()
{
  ip_max_iterations = 100;
  ip_eps = 1e-6;
  use_ip_solver = false;
  poisson_eps = NEAR_ZERO;
}

// Processes impacts
void ImpactEventHandler::process_events(const vector<Event>& events)
{
  FILE_LOG(LOG_EVENT) << "*************************************************************";
  FILE_LOG(LOG_EVENT) << endl;
  FILE_LOG(LOG_EVENT) << "ImpactEventHandler::process_events() entered";
  FILE_LOG(LOG_EVENT) << endl;
  FILE_LOG(LOG_EVENT) << "*************************************************************";
  FILE_LOG(LOG_EVENT) << endl;

  // apply the method to all contacts
  if (!events.empty())
    apply_model(events);
  else
    FILE_LOG(LOG_EVENT) << " (no events?!)" << endl;
    
  FILE_LOG(LOG_EVENT) << "*************************************************************" << endl;
  FILE_LOG(LOG_EVENT) << "ImpactEventHandler::process_events() exited" << endl;
  FILE_LOG(LOG_EVENT) << "*************************************************************" << endl;
}

/// Applies the model to a set of events 
/**
 * \param events a set of events
 */
void ImpactEventHandler::apply_model(const vector<Event>& events)
{
  list<Event*> impacting;

  // **********************************************************
  // determine sets of connected events 
  // **********************************************************
  list<list<Event*> > groups;
  Event::determine_connected_events(events, groups);
  Event::remove_inactive_groups(groups);

  // **********************************************************
  // do method for each connected set 
  // **********************************************************
  for (list<list<Event*> >::iterator i = groups.begin(); i != groups.end(); i++)
  {
    // determine contact tangents
    for (list<Event*>::iterator j = i->begin(); j != i->end(); j++)
      if ((*j)->event_type == Event::eContact)
        (*j)->determine_contact_tangents();

      // copy the list of events
      list<Event*> revents = *i;

      FILE_LOG(LOG_EVENT) << " -- pre-event velocity (all events): " << std::endl;
      for (list<Event*>::iterator j = i->begin(); j != i->end(); j++)
        FILE_LOG(LOG_EVENT) << "    event: " << std::endl << **j;

      // determine a reduced set of events
      Event::determine_minimal_set(revents);
/*
// sort all remaining events based on coordinate index
std::list<Event*> tmp;
while (!revents.empty())
{
  Event* x = revents.front();
  unsigned cidx = x->limit_joint->get_coord_index();
  BOOST_FOREACH(Event* e, revents)
    if (cidx > e->limit_joint->get_coord_index())
    {
      x = e;
      cidx = x->limit_joint->get_coord_index();
    }
  tmp.push_back(x);
  revents.erase(std::find(revents.begin(), revents.end(), x));
}
revents = tmp;
*/
      // apply model to the reduced contacts   
      apply_model_to_connected_events(revents);

      FILE_LOG(LOG_EVENT) << " -- post-event velocity (all events): " << std::endl;
      for (list<Event*>::iterator j = i->begin(); j != i->end(); j++)
        FILE_LOG(LOG_EVENT) << "    event: " << std::endl << **j;
  }

  // determine whether there are any impacting events remaining
  for (list<list<Event*> >::const_iterator i = groups.begin(); i != groups.end(); i++)
    for (list<Event*>::const_iterator j = i->begin(); j != i->end(); j++)
<<<<<<< HEAD
      if ((*j)->is_impacting())
=======
      if ((*j)->determine_event_class() == Event::eNegative)
>>>>>>> 4a5f3703
        impacting.push_back(*j);

  // if there are any events still impacting, throw an exception 
  if (!impacting.empty())
    throw ImpactToleranceException(impacting);
}

/**
 * Applies method of Drumwright and Shell to a set of connected events
 * \param events a set of connected events 
 */
void ImpactEventHandler::apply_model_to_connected_events(const list<Event*>& events)
{
  double ke_minus = 0.0, ke_plus = 0.0;
  SAFESTATIC EventProblemData epd;

  FILE_LOG(LOG_EVENT) << "ImpactEventHandler::apply_model_to_connected_events() entered" << endl;

  // reset problem data
  epd.reset();

  // save the events
  epd.events = vector<Event*>(events.begin(), events.end());

  // determine sets of contact and limit events
  epd.partition_events();

  // compute all event cross-terms
  compute_problem_data(epd);

  // compute energy
  if (LOGGING(LOG_EVENT))
  {
    for (unsigned i=0; i< epd.super_bodies.size(); i++)
    {
      double ke = epd.super_bodies[i]->calc_kinetic_energy();
      FILE_LOG(LOG_EVENT) << "  body " << epd.super_bodies[i]->id << " pre-event handling KE: " << ke << endl;
      ke_minus += ke;
    }
  }

  // solve the (non-frictional) linear complementarity problem to determine
  // the kappa constant
  VectorNd z;
  solve_lcp(epd, z);

  // determine what type of QP solver to use
  if (use_qp_solver(epd))
    solve_qp(epd, poisson_eps);
  else
    assert(false); 
//    solve_nqp(epd, poisson_eps);

  // apply impulses 
  apply_impulses(epd);

  // compute energy
  if (LOGGING(LOG_EVENT))
  {
    for (unsigned i=0; i< epd.super_bodies.size(); i++)
    {
      double ke = epd.super_bodies[i]->calc_kinetic_energy();
      FILE_LOG(LOG_EVENT) << "  body " << epd.super_bodies[i]->id << " post-event handling KE: " << ke << endl;
      ke_plus += ke;
    }
    if (ke_plus > ke_minus)
      FILE_LOG(LOG_EVENT) << "warning! KE gain detected! energy before=" << ke_minus << " energy after=" << ke_plus << endl;
  }

  FILE_LOG(LOG_EVENT) << "ImpactEventHandler::apply_model_to_connected_events() exiting" << endl;
}

/// Determines whether we can use the QP solver
bool ImpactEventHandler::use_qp_solver(const EventProblemData& epd)
{
  const unsigned UINF = std::numeric_limits<unsigned>::max();

  // first, check whether any contact events use a true friction cone
  for (unsigned i=0; i< epd.N_CONTACTS; i++)
    if (epd.contact_events[i]->contact_NK == UINF)
      return false;

  // now, check whether any articulated bodies use the advanced friction
  // model
  for (unsigned i=0; i< epd.super_bodies.size(); i++)
  {
    ArticulatedBodyPtr abody = dynamic_pointer_cast<ArticulatedBody>(epd.super_bodies[i]);
    if (abody && abody->use_advanced_friction_model)
      return false;
  }

  // still here? ok to use QP solver
  return true;
}

/// Applies impulses to bodies
void ImpactEventHandler::apply_impulses(const EventProblemData& q) const
{
  map<DynamicBodyPtr, VectorNd> gj;
  map<DynamicBodyPtr, VectorNd>::iterator gj_iter;
  VectorNd workv;

  // loop over all contact events first
  for (unsigned i=0; i< q.contact_events.size(); i++)
  {
    // get the contact force
    const Event& e = *q.contact_events[i];
    SForced w(e.contact_impulse);
    const Point3d& p = e.contact_point;

    // get the two single bodies of the contact
    SingleBodyPtr sb1 = e.contact_geom1->get_single_body();
    SingleBodyPtr sb2 = e.contact_geom2->get_single_body();

    // get the two super bodies
    DynamicBodyPtr b1 = sb1->get_super_body();
    DynamicBodyPtr b2 = sb2->get_super_body();

    // convert force on first body to generalized forces
    if ((gj_iter = gj.find(b1)) == gj.end())
      b1->convert_to_generalized_force(sb1, w, p, gj[b1]);
    else
    {
      b1->convert_to_generalized_force(sb1, w, p, workv);
      gj_iter->second += workv; 
    }

    // convert force on second body to generalized forces
    if ((gj_iter = gj.find(b2)) == gj.end())
      b2->convert_to_generalized_force(sb2, -w, p, gj[b2]);
    else
    {
      b2->convert_to_generalized_force(sb2, -w, p, workv);
      gj_iter->second += workv; 
    }
  }

  // loop over all limit events next
  for (unsigned i=0; i< q.limit_events.size(); i++)
  {
    const Event& e = *q.limit_events[i];
    ArticulatedBodyPtr ab = e.limit_joint->get_articulated_body();

    // get the iterator for the articulated body
    gj_iter = gj.find(ab);

    // apply limit impulses to bodies in independent coordinates
    if (dynamic_pointer_cast<RCArticulatedBody>(ab))
    {
      // get the index of the joint
      unsigned idx = e.limit_joint->get_coord_index() + e.limit_dof;

      // initialize the vector if necessary
      if (gj_iter == gj.end())
      {
        gj[ab].set_zero(ab->num_generalized_coordinates(DynamicBody::eSpatial));
        gj_iter = gj.find(ab);
      }

      // set the limit force
      gj_iter->second[idx] += e.limit_impulse;
    }
    else
    {
      // TODO: handle bodies in absolute coordinates here
      assert(false);
    }
  }

<<<<<<< HEAD
  // now, sort the contact events such that events that use a true friction
  // cone are at the end
  for (unsigned i=0, j=contacts.size()-1; i < contacts.size() && i< j; )
  {
    if (contacts[i]->contact_NK == UINF)
    {
      std::swap(contacts[i], contacts[j]);
      j--;
    } 
    else
      i++;
  }
}
=======
  // TODO: apply constraint impulses
>>>>>>> 4a5f3703

  // apply all generalized impacts
  for (map<DynamicBodyPtr, VectorNd>::const_iterator i = gj.begin(); i != gj.end(); i++)
    i->first->apply_generalized_impulse(i->second);
}

/// Computes the data to the LCP / QP problems
void ImpactEventHandler::compute_problem_data(EventProblemData& q)
{
  const unsigned UINF = std::numeric_limits<unsigned>::max();
  MatrixNd workM;
  VectorNd workv;

  // determine set of "super" bodies from contact events
  q.super_bodies.clear();
  for (unsigned i=0; i< q.contact_events.size(); i++)
  {
    q.super_bodies.push_back(get_super_body(q.contact_events[i]->contact_geom1->get_single_body()));
    q.super_bodies.push_back(get_super_body(q.contact_events[i]->contact_geom2->get_single_body()));
  }

  // determine set of "super" bodies from limit events
  for (unsigned i=0; i< q.limit_events.size(); i++)
  {
    RigidBodyPtr outboard = q.limit_events[i]->limit_joint->get_outboard_link();
    q.super_bodies.push_back(get_super_body(outboard));
  }

  // make super bodies vector unique
  std::sort(q.super_bodies.begin(), q.super_bodies.end());
  q.super_bodies.erase(std::unique(q.super_bodies.begin(), q.super_bodies.end()), q.super_bodies.end());

  // initialize constants and set easy to set constants
  q.N_CONTACTS = q.contact_events.size();
  q.N_LIMITS = q.limit_events.size();

  // setup contact working set
  q.contact_working_set.clear();
  q.contact_working_set.resize(q.N_CONTACTS, true);

  // setup constants related to articulated bodies
  for (unsigned i=0; i< q.super_bodies.size(); i++)
  {
    ArticulatedBodyPtr abody = dynamic_pointer_cast<ArticulatedBody>(q.super_bodies[i]);
    if (abody) {
      q.N_CONSTRAINT_EQNS_IMP += abody->num_constraint_eqns_implicit();
      if (abody->use_advanced_friction_model)
      {
        q.N_CONSTRAINT_DOF_IMP += abody->num_joint_dof_implicit();
        q.N_CONSTRAINT_DOF_EXP += abody->num_joint_dof_explicit();
      }
    }
  }

  // compute number of friction polygon edges
  for (unsigned i=0; i< q.contact_events.size(); i++)
  {
    if (q.contact_events[i]->contact_NK < UINF)
    {
      q.N_K_TOTAL += q.contact_events[i]->contact_NK/2;
      q.N_LIN_CONE++;
    }
    else if (q.contact_events[i]->contact_NK == UINF)
      break;
  }

  // setup number of true cones
  q.N_TRUE_CONE = q.contact_events.size() - q.N_LIN_CONE; 

  // verify contact constraints that use a true friction cone are at the end 
  // of the contact vector
  #ifndef NDEBUG
  for (unsigned i=q.N_LIN_CONE; i< q.contact_events.size(); i++)
    assert(q.contact_events[i]->contact_NK == UINF);
  #endif
   
  // initialize the problem matrices / vectors
  q.Cn_iM_CnT.set_zero(q.N_CONTACTS, q.N_CONTACTS);
  q.Cn_iM_CsT.set_zero(q.N_CONTACTS, q.N_CONTACTS);
  q.Cn_iM_CtT.set_zero(q.N_CONTACTS, q.N_CONTACTS);
  q.Cn_iM_LT.set_zero(q.N_CONTACTS, q.N_LIMITS);
  q.Cn_iM_DtT.set_zero(q.N_CONTACTS, q.N_CONSTRAINT_DOF_EXP);
  q.Cn_iM_JxT.set_zero(q.N_CONTACTS, q.N_CONSTRAINT_EQNS_IMP);
  q.Cn_iM_DxT.set_zero(q.N_CONTACTS, q.N_CONSTRAINT_DOF_IMP);
  q.Cs_iM_CsT.set_zero(q.N_CONTACTS, q.N_CONTACTS);
  q.Cs_iM_CtT.set_zero(q.N_CONTACTS, q.N_CONTACTS);
  q.Cs_iM_LT.set_zero(q.N_CONTACTS, q.N_LIMITS);
  q.Cs_iM_DtT.set_zero(q.N_CONTACTS, q.N_CONSTRAINT_DOF_EXP);
  q.Cs_iM_JxT.set_zero(q.N_CONTACTS, q.N_CONSTRAINT_EQNS_IMP);
  q.Cs_iM_DxT.set_zero(q.N_CONTACTS, q.N_CONSTRAINT_DOF_IMP);
  q.Ct_iM_CtT.set_zero(q.N_CONTACTS, q.N_CONTACTS);
  q.Ct_iM_LT.set_zero(q.N_CONTACTS, q.N_LIMITS);
  q.Ct_iM_DtT.set_zero(q.N_CONTACTS, q.N_CONSTRAINT_DOF_EXP);
  q.Ct_iM_JxT.set_zero(q.N_CONTACTS, q.N_CONSTRAINT_EQNS_IMP);
  q.Ct_iM_DxT.set_zero(q.N_CONTACTS, q.N_CONSTRAINT_DOF_IMP);
  q.L_iM_LT.set_zero(q.N_LIMITS, q.N_LIMITS);
  q.L_iM_DtT.set_zero(q.N_LIMITS, q.N_CONSTRAINT_DOF_EXP);
  q.L_iM_JxT.set_zero(q.N_LIMITS, q.N_CONSTRAINT_EQNS_IMP);
  q.L_iM_DxT.set_zero(q.N_LIMITS, q.N_CONSTRAINT_DOF_IMP);
  q.Dt_iM_DtT.set_zero(q.N_CONSTRAINT_DOF_EXP, q.N_CONSTRAINT_DOF_EXP);
  q.Dt_iM_JxT.set_zero(q.N_CONSTRAINT_DOF_EXP, q.N_CONSTRAINT_EQNS_IMP);
  q.Dt_iM_DxT.set_zero(q.N_CONSTRAINT_DOF_EXP, q.N_CONSTRAINT_DOF_IMP);
  q.Jx_iM_JxT.set_zero(q.N_CONSTRAINT_EQNS_IMP, q.N_CONSTRAINT_EQNS_IMP);
  q.Jx_iM_DxT.set_zero(q.N_CONSTRAINT_EQNS_IMP, q.N_CONSTRAINT_DOF_IMP);
  q.Dx_iM_DxT.set_zero(q.N_CONSTRAINT_DOF_IMP, q.N_CONSTRAINT_DOF_IMP);
  q.Cn_v.set_zero(q.N_CONTACTS);
  q.Cs_v.set_zero(q.N_CONTACTS);
  q.Ct_v.set_zero(q.N_CONTACTS);
  q.L_v.set_zero(q.N_LIMITS);
  q.Jx_v.set_zero(q.N_CONSTRAINT_EQNS_IMP);
  q.Dx_v.set_zero(q.N_CONSTRAINT_DOF_IMP);
  q.cn.set_zero(q.N_CONTACTS);
  q.cs.set_zero(q.N_CONTACTS);
  q.ct.set_zero(q.N_CONTACTS);
  q.l.set_zero(q.N_LIMITS);
  q.beta_t.set_zero(q.N_CONSTRAINT_DOF_EXP);
  q.alpha_x.set_zero(q.N_CONSTRAINT_EQNS_IMP);
  q.beta_x.set_zero(q.N_CONSTRAINT_DOF_IMP);

  // setup indices
  q.CN_IDX = 0;
  q.CS_IDX = q.CN_IDX + q.N_CONTACTS;
  q.CT_IDX = q.CS_IDX + q.N_CONTACTS;
  q.NCS_IDX = q.CT_IDX + q.N_CONTACTS;
  q.NCT_IDX = q.NCS_IDX + q.N_LIN_CONE;
  q.CS_U_IDX = q.NCT_IDX + q.N_LIN_CONE;
  q.CT_U_IDX = q.CS_U_IDX + q.N_TRUE_CONE;
  q.L_IDX = q.CT_U_IDX + q.N_TRUE_CONE;
  q.BETA_T_IDX = q.L_IDX + q.N_LIMITS;
  q.ALPHA_X_IDX = q.BETA_T_IDX + q.N_CONSTRAINT_DOF_EXP;
  q.BETA_X_IDX = q.ALPHA_X_IDX + q.N_CONSTRAINT_EQNS_IMP;
  q.N_VARS = q.BETA_X_IDX + q.N_CONSTRAINT_DOF_IMP;

  // TODO: add event computation and cross computation methods to Joint

  // get iterators to the proper matrices
  RowIteratord CnCn = q.Cn_iM_CnT.row_iterator_begin();
  RowIteratord CnCs = q.Cn_iM_CsT.row_iterator_begin();
  RowIteratord CnCt = q.Cn_iM_CtT.row_iterator_begin();
  RowIteratord CsCs = q.Cs_iM_CsT.row_iterator_begin();
  RowIteratord CsCt = q.Cs_iM_CtT.row_iterator_begin();
  RowIteratord CtCt = q.Ct_iM_CtT.row_iterator_begin();

  // process contact events, setting up matrices
  for (unsigned i=0; i< q.contact_events.size(); i++) 
  {
    // compute cross event data for contact events
    for (unsigned j=0; j< q.contact_events.size(); j++)
    {
      // reset workM
      workM.set_zero(3, 3);

      // check whether i==j (single contact event)
      if (i == j)
      {
        // compute matrix / vector for contact event i
        workv.set_zero(3);
        q.contact_events[i]->compute_event_data(workM, workv);

        // setup appropriate parts of contact inertia matrices
        RowIteratord_const data = workM.row_iterator_begin();
        *CnCn = *data++;
        *CnCs = *data++;
        *CnCt = *data; data += 2; // advance past Cs_iM_CnT
        *CsCs = *data++;
        *CsCt = *data; data += 3; // advance to Ct_iM_CtT
        *CtCt = *data;

        // setup appropriate parts of contact velocities
        data = workv.row_iterator_begin();
        q.Cn_v[i] = *data++;
        q.Cs_v[i] = *data++;
        q.Ct_v[i] = *data;
      }
      else
      {
        // compute matrix for cross event
        q.contact_events[i]->compute_cross_event_data(*q.contact_events[j], workM);

        // setup appropriate parts of contact inertia matrices
        RowIteratord_const data = workM.row_iterator_begin();
        *CnCn = *data++;
        *CnCs = *data++;
        *CnCt = *data; data += 2; // advance to Cs_iM_CsT
        *CsCs = *data++;
        *CsCt = *data; data += 3; // advance to Ct_iM_CtT
        *CtCt = *data;
      }

      // advance the iterators
      CnCn++;
      CnCs++;
      CnCt++;
      CsCs++;
      CsCt++;
      CtCt++;
    }

    // compute cross event data for contact/limit events 
    for (unsigned j=0; j< q.limit_events.size(); j++)
    {
      // reset workM
      workM.set_zero(3, 1);

      // compute matrix for cross event
      q.contact_events[i]->compute_cross_event_data(*q.limit_events[j], workM);

      // setup appropriate parts of contact / limit inertia matrices
      ColumnIteratord_const data = workM.column_iterator_begin();
      q.Cn_iM_LT(i,j) = *data++;
      q.Cs_iM_LT(i,j) = *data++;
      q.Ct_iM_LT(i,j) = *data; 
    }
  }

  // process limit events, setting up matrices
  for (unsigned i=0; i< q.limit_events.size(); i++)
  {
    // compute matrix / vector for contact event i
    q.limit_events[i]->compute_event_data(workM, workv);

    // setup appropriate entry of limit inertia matrix and limit velocity
    q.L_iM_LT(i,i) = workM.data()[0];
    q.L_v[i] = workv.data()[0];

    // compute cross/cross limit event data
    for (unsigned j=i+1; j< q.limit_events.size(); j++)
    {
      // reset workM
      workM.resize(1,1);

      // compute matrix for cross event
      q.limit_events[i]->compute_cross_event_data(*q.limit_events[j], workM);

      // setup appropriate part of limit / limit inertia matrix
      q.L_iM_LT(i,j) = q.L_iM_LT(j,i) = workM.data()[0];
    }

    // NOTE: cross data has already been computed for contact/limit events
  }
}

/// Solves the (frictionless) LCP
void ImpactEventHandler::solve_lcp(EventProblemData& q, VectorNd& z)
{
  SAFESTATIC MatrixNd A, B, C, D, MM;
  SAFESTATIC VectorNd alpha_x, v, a, b, qq, Cn_vplus;
  const unsigned NCONTACTS = q.N_CONTACTS;
  const unsigned NLIMITS = q.N_LIMITS;
  const unsigned NIMP = q.N_CONSTRAINT_EQNS_IMP;

  // we do this by solving the MLCP:
  // |  A  C  | | u | + | a | = | 0 | 
  // |  D  B  | | v |   | b |   | r |

  // A is the matrix Jx*inv(M)*Jx', Jx is implicit joint constraint Jacobians
  // NOTE: we assume that Jx is of full row rank (no dependent constraints)

  // u = alphax
  // v = [ cn; l ]
  // r = [ Cn*v+; L*v+ ] 

  // Assuming that C is of full row rank (no dependent joint constraints)
  // A is invertible; then we just need to solve the LCP:

  // | B - D*inv(A)*C | | v | + | b - D*inv(A)*a | = | w |
  // and use the result to solve for u:
  // u = -inv(A)*(a + Cv)

  // compute SVD of Jx*inv(M)*Jx'
  A = q.Jx_iM_JxT; 
  _LA.svd(A, _AU, _AS, _AV);

  // setup the B matrix
  // B = [ Cn; L ]*inv(M)*[ Cn' L' ]
  B.resize(NCONTACTS+NLIMITS, NCONTACTS+NLIMITS);
  B.set_sub_mat(0, 0, q.Cn_iM_CnT);  
  B.set_sub_mat(0, NCONTACTS, q.Cn_iM_LT);
  B.set_sub_mat(NCONTACTS, 0, q.Cn_iM_LT, Ravelin::eTranspose);
  B.set_sub_mat(NCONTACTS, NCONTACTS, q.L_iM_LT);

  // setup the C matrix and compute inv(A)*C
  // C = Jx*inv(M)*[ Cn' L' ]; note: D = C'
  C.resize(NIMP, NCONTACTS+NLIMITS);
  C.set_sub_mat(0,0, q.Cn_iM_JxT, Ravelin::eTranspose);
  C.set_sub_mat(0,NCONTACTS, q.L_iM_JxT, Ravelin::eTranspose);
  MatrixNd::transpose(C, D);
  _LA.solve_LS_fast(_AU, _AS, _AV, C);

  // setup the a vector and compute inv(A)*a
  // a = [ Jx*v ]
  a = q.Jx_v;
  _LA.solve_LS_fast(_AU, _AS, _AV, a);

  // setup the b vector
  // b = [ Cn*v; L*v ]
  b.resize(NLIMITS+NCONTACTS);
  b.set_sub_vec(0, q.Cn_v);
  b.set_sub_vec(NCONTACTS, q.L_v);

  // setup the LCP matrix
  D.mult(C, MM);
  MM -= B;
  MM.negate();

  // setup the LCP vector
  D.mult(a, qq);
  qq -= b;
  qq.negate();

  FILE_LOG(LOG_EVENT) << "ImpulseEventHandler::solve_lcp() entered" << std::endl;
  FILE_LOG(LOG_EVENT) << "  Cn * inv(M) * Cn': " << std::endl << q.Cn_iM_CnT;
  FILE_LOG(LOG_EVENT) << "  Cn * v: " << q.Cn_v << std::endl;
  FILE_LOG(LOG_EVENT) << "  L * v: " << q.L_v << std::endl;
  FILE_LOG(LOG_EVENT) << "  LCP matrix: " << std::endl << MM;
  FILE_LOG(LOG_EVENT) << "  LCP vector: " << qq << std::endl;

  // solve the LCP
  if (!_lcp.lcp_lemke_regularized(MM, qq, v))
    throw std::runtime_error("Unable to solve event LCP!");

  // compute alphax
  // u = -inv(A)*(a + Cv)
  C.mult(v, alpha_x) += a;
  alpha_x.negate();   

  // determine the value of kappa
  SharedConstVectorNd cn = v.segment(0, q.N_CONTACTS);
  SharedConstVectorNd l = v.segment(q.N_CONTACTS, v.size());
  q.Cn_iM_CnT.mult(cn, Cn_vplus) += q.Cn_v;
  q.kappa = Cn_vplus.norm1();

  // setup the homogeneous solution
  z.set_zero(q.N_VARS);
  z.set_sub_vec(q.CN_IDX, cn);
  z.set_sub_vec(q.L_IDX, l);
  z.set_sub_vec(q.ALPHA_X_IDX, alpha_x);

  FILE_LOG(LOG_EVENT) << "  LCP result: " << z << std::endl;
  FILE_LOG(LOG_EVENT) << "  kappa: " << q.kappa << std::endl;
  FILE_LOG(LOG_EVENT) << "ImpulseEventHandler::solve_lcp() exited" << std::endl;
}

/// Gets the super body (articulated if any)
DynamicBodyPtr ImpactEventHandler::get_super_body(SingleBodyPtr sb)
{
  ArticulatedBodyPtr ab = sb->get_articulated_body();
  if (ab)
    return ab;
  else
    return sb;
}
<|MERGE_RESOLUTION|>--- conflicted
+++ resolved
@@ -128,11 +128,7 @@
   // determine whether there are any impacting events remaining
   for (list<list<Event*> >::const_iterator i = groups.begin(); i != groups.end(); i++)
     for (list<Event*>::const_iterator j = i->begin(); j != i->end(); j++)
-<<<<<<< HEAD
-      if ((*j)->is_impacting())
-=======
       if ((*j)->determine_event_class() == Event::eNegative)
->>>>>>> 4a5f3703
         impacting.push_back(*j);
 
   // if there are any events still impacting, throw an exception 
@@ -302,23 +298,7 @@
     }
   }
 
-<<<<<<< HEAD
-  // now, sort the contact events such that events that use a true friction
-  // cone are at the end
-  for (unsigned i=0, j=contacts.size()-1; i < contacts.size() && i< j; )
-  {
-    if (contacts[i]->contact_NK == UINF)
-    {
-      std::swap(contacts[i], contacts[j]);
-      j--;
-    } 
-    else
-      i++;
-  }
-}
-=======
   // TODO: apply constraint impulses
->>>>>>> 4a5f3703
 
   // apply all generalized impacts
   for (map<DynamicBodyPtr, VectorNd>::const_iterator i = gj.begin(); i != gj.end(); i++)
