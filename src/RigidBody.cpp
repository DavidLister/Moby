/****************************************************************************
 * Copyright 2005 Evan Drumwright
 * This library is distributed under the terms of the Apache V2.0
 * License (obtainable from http://www.apache.org/licenses/LICENSE-2.0).
 ****************************************************************************/

#include <boost/foreach.hpp>
#include <queue>
#include <iostream>
#include <iomanip>
#include <limits>
#include <Moby/CollisionGeometry.h>
#include <Moby/ArticulatedBody.h>
#include <Moby/RCArticulatedBody.h>
#include <Moby/XMLTree.h>
#include <Moby/Joint.h>
#include <Moby/Log.h>
#include <Moby/Spatial.h>
#include <Moby/RigidBody.h>
#include <Moby/Color.h>

using namespace Ravelin;
using namespace Moby;
using boost::shared_ptr;
using boost::dynamic_pointer_cast;
using boost::static_pointer_cast;
using std::vector;
using std::cerr;
using std::endl;
using std::map;
using std::list;
using std::queue;

/// Default constructor
/**
 * Constructs a rigid body with zero mass, zero inertia tensor, and center
 * of mass at [0,0,0] with position at [0,0,0], identity orientation, and zero
 * linear and angular velocity.  Body is enabled by default.
 */
RigidBody::RigidBody()
{
  const unsigned SPATIAL_DIM = 6;

  // setup reference pose
  _F = shared_ptr<Pose3d>(new Pose3d(Pose3d::identity()));
  _Ji.pose = _xdi.pose = _xddi.pose = _forcei.pose = _F;

  // setup inertial pose
  _jF = shared_ptr<Pose3d>(new Pose3d(Pose3d::identity()));
  _jF->rpose = _F;
  _Jm.pose = _xdm.pose = _xddm.pose = _forcem.pose = _jF;

  // setup visualization pose
  _vF->rpose = _F;

  // setup c.o.m. frame link pose
  _F2 = shared_ptr<Pose3d>(new Pose3d);
  _Jcom.pose = _xdcom.pose = _xddcom.pose = _forcecom.pose = _F2;

  // setup poses for acceleration bounds
  _vel_limit_lo.set_zero(_F);
  _vel_limit_hi.set_zero(_F);

  // invalidate everything
  _forcei_valid = false;
  _forcej_valid = false;
  _forcem_valid = false;
  _force0_valid = false;
  _xdi_valid = false;
  _xdj_valid = false;
  _xdm_valid = false;
  _xd0_valid = false;
  _xddi_valid = false;
  _xddj_valid = false;
  _xddm_valid = false;
  _xdd0_valid = false;
  _Ji_valid = false;
  _Jj_valid = false;
  _J0_valid = false;
  _Jcom_valid = false;

  // use link c.o.m. frame by default
  _rftype = eLinkCOM;

  // set everything else
  _enabled = true;
  _link_idx = std::numeric_limits<unsigned>::max();
  viscous_coeff = VectorNd::zero(SPATIAL_DIM);

  // indicate velocity limit has been exceeded (safe initialization)
 _vel_limit_exceeded = true;

  // setup the default limit bound expansion
  limit_bound_expansion = 0.15;
  compliance = eRigid;
}

/// Resets the acceleration limit estimates
void RigidBody::reset_limit_estimates()
{
  const unsigned SPATIAL_DIM = 6;

  // mark velocity limits as not exceeded
 _vel_limit_exceeded = false;

  SVelocityd v = Pose3d::transform(_F, get_velocity());
  for (unsigned i=0; i< SPATIAL_DIM; i++)
  {
    _vel_limit_lo[i] = v[i];
    _vel_limit_hi[i] = v[i];
    if (v[i] < 0.0)
    {
      _vel_limit_lo[i] *= (1.0+limit_bound_expansion);
      _vel_limit_hi[i] *= (1.0-limit_bound_expansion);
    }
    else
    {
      _vel_limit_lo[i] *= (1.0-limit_bound_expansion);
      _vel_limit_hi[i] *= (1.0+limit_bound_expansion);
    }
  }
}

/// Updates this rigid body's velocity limit
void RigidBody::update_vel_limits()
{
  const unsigned SPATIAL_DIM = 6;

  // mark limit as not exceeded
  _vel_limit_exceeded = false;

  SVelocityd v = Pose3d::transform(_F, get_velocity());
  for (unsigned i=0; i< SPATIAL_DIM; i++)
  {
    if (v[i] < _vel_limit_lo[i])
    {
      _vel_limit_lo[i] = v[i];
      if (v[i] < 0.0)
        _vel_limit_lo[i] *= (1.0+limit_bound_expansion);
      else
        _vel_limit_lo[i] *= (1.0-limit_bound_expansion);
    }
    if (v[i] > _vel_limit_hi[i])
    {
      _vel_limit_hi[i] = v[i];
      if (v[i] < 0.0)
        _vel_limit_hi[i] *= (1.0-limit_bound_expansion);
      else
        _vel_limit_hi[i] *= (1.0+limit_bound_expansion);
    }

    assert(_vel_limit_lo[i] <= _vel_limit_hi[i]);
  }
}

/// Checks whether a rigid body has exceeded its velocity limit and updates the velocity limit
void RigidBody::check_vel_limit_exceeded_and_update()
{
  const unsigned SPATIAL_DIM = 6;

  SVelocityd v = Pose3d::transform(_F, get_velocity());
  for (unsigned i=0; i< SPATIAL_DIM; i++)
  {
    if (v[i] < _vel_limit_lo[i])
    {
      _vel_limit_lo[i] = v[i];
       if (v[i] < 0.0)
         _vel_limit_lo[i] *= (1.0+limit_bound_expansion);
       else
         _vel_limit_lo[i] *= (1.0-limit_bound_expansion);
      _vel_limit_exceeded = true;
    }
    if (v[i] > _vel_limit_hi[i])
    {
      _vel_limit_hi[i] = v[i];
       if (v[i] < 0.0)
         _vel_limit_hi[i] *= (1.0-limit_bound_expansion);
       else
         _vel_limit_hi[i] *= (1.0+limit_bound_expansion);
      _vel_limit_exceeded = true;
    }
    assert(_vel_limit_lo[i] <= _vel_limit_hi[i]);
  }
}

/// Gets the frame in which kinematics and dynamics computations occur
shared_ptr<const Pose3d> RigidBody::get_computation_frame() const
{
  switch (_rftype)
  {
    case eLink:
      return _F;

    case eLinkInertia:
      return _jF;

    case eLinkCOM:
      return _F2;

    case eGlobal:
      return shared_ptr<const Pose3d>();

    case eJoint:
      return (_abody.expired() || is_base()) ? _F : get_inner_joint_explicit()->get_pose();

    default:
      assert(false);
  }

  return shared_ptr<const Pose3d>();
}

/// Rotates the rigid body
void RigidBody::rotate(const Quatd& q)
{
  // save the current relative pose
  shared_ptr<const Pose3d> Frel = _F->rpose;

  // update the rotation
  _F->update_relative_pose(GLOBAL);
  _F->q *= q;
  _F->update_relative_pose(Frel);

  // invalidate vector quantities
  _forcei_valid = _forcem_valid = _force0_valid = false;
  _xdi_valid = _xdm_valid = _xd0_valid = false;
  _xddi_valid = _xddm_valid = _xdd0_valid = false;

  // invalidate inertias
  _Ji_valid = false;
  _Jj_valid = false;
  _J0_valid = false;
  _Jcom_valid = false;

  // invalidate every outer rigid body
  vector<RigidBodyPtr> outer;
  BOOST_FOREACH(JointPtr j, _outer_joints)
  {
    if (j->get_constraint_type() == Joint::eExplicit)
      outer.push_back(j->get_outboard_link());
  }
  vector<RigidBodyPtr>::const_iterator end = std::unique(outer.begin(), outer.end());
  for (vector<RigidBodyPtr>::const_iterator i = outer.begin(); i != end; i++)
    (*i)->invalidate_pose_vectors();
}

/// Computes the Jacobian
MatrixNd& RigidBody::calc_jacobian_dot(shared_ptr<const Pose3d> frame, DynamicBodyPtr body, MatrixNd& J)
{
  const unsigned SPATIAL_DIM = 6;

  if (body != shared_from_this())
    throw std::runtime_error("RigidBody::calc_jacobian_dot() called with wrong body!");

  if (!is_enabled())
  {
    J.set_zero(SPATIAL_DIM, 0);
    return J;
  }

  J.set_zero(SPATIAL_DIM, SPATIAL_DIM);

  return J;
}

/// Computes the Jacobian
MatrixNd& RigidBody::calc_jacobian(shared_ptr<const Pose3d> frame, DynamicBodyPtr body, MatrixNd& J)
{
  const unsigned SPATIAL_DIM = 6;

  if (body != shared_from_this())
    throw std::runtime_error("RigidBody::calc_jacobian() called with wrong body!");

  // if the body is disabled, do not compute a Jacobian
  if (!is_enabled())
  {
    J.set_zero(6, 0);
    return J;
  }

  // construct the spatial transform
  Pose3d::spatial_transform_to_matrix2(_F2, frame, J);

  FILE_LOG(LOG_DYNAMICS) << "RigidBody::calc_jacobian() entered" << std::endl;
  FILE_LOG(LOG_DYNAMICS) << "  pose: " << ((frame) ? Pose3d(*frame).update_relative_pose(GLOBAL) : GLOBAL) << std::endl;

  return J;
}

/// Translates the rigid body
void RigidBody::translate(const Origin3d& x)
{
  // save the current relative pose
  shared_ptr<const Pose3d> Frel = _F->rpose;

  // update the translation
  _F->update_relative_pose(GLOBAL);
  _F->x += x;
  _F->update_relative_pose(Frel);

  // update the mixed pose
  _F2->set_identity();
  _F2->rpose = _F;
  _F2->update_relative_pose(GLOBAL);
  _F2->q.set_identity();

  // invalidate vector quantities
  _forcei_valid = _forcem_valid = _force0_valid = false;
  _xdi_valid = _xdm_valid = _xd0_valid = false;
  _xddi_valid = _xddm_valid = _xdd0_valid = false;

  // invalidate inertias
  _Ji_valid = false;
  _Jj_valid = false;
  _J0_valid = false;
  _Jcom_valid = false;

  // invalidate every outer rigid body
  vector<RigidBodyPtr> outer;
  BOOST_FOREACH(JointPtr j, _outer_joints)
  {
    if (j->get_constraint_type() == Joint::eExplicit)
      outer.push_back(j->get_outboard_link());
  }
  vector<RigidBodyPtr>::const_iterator end = std::unique(outer.begin(), outer.end());
  for (vector<RigidBodyPtr>::const_iterator i = outer.begin(); i != end; i++)
    (*i)->invalidate_pose_vectors();
}

/// (Re)sets the computation frame
void RigidBody::set_computation_frame_type(ReferenceFrameType rftype)
{
  // correct rftype if necessary
  if (_abody.expired() && rftype == eJoint)
    rftype = eLink;

  // store the new reference frame type
  _rftype = rftype;
}

/// Computes the forward dynamics for this body
void RigidBody::calc_fwd_dyn()
{
  // if the body is free, just compute linear and angular acceleration via
  // Newton's and Euler's laws
  if (_abody.expired())
  {
    // don't do anything if the body is enabled
    if (!is_enabled())
      return;

    // make sure that the inertia is reasonable 
    const SpatialRBInertiad& J = get_inertia();
<<<<<<< HEAD
    SForced f = sum_forces() - calc_euler_torques();
=======
    #ifndef NDEBUG
    if (J.m <= 0.0 || J.J.norm_inf() <= 0.0)
      throw std::runtime_error("Tried to calculate forward dynamics on body with zero mass/inertia");
    #endif

    // otherwise, calculate forward dynamics
    SForced f = sum_forces() - calc_euler_torques(); 
>>>>>>> 959a6eaa
    SAcceld xdd = J.inverse_mult(f);

    // set the acceleration
    switch (_rftype)
    {
      case eGlobal:
        _xdd0 = xdd;
        _xddcom = Pose3d::transform(_F2, xdd);
        _xddi_valid = _xddj_valid = _xddm_valid = false;
        break;

      case eLinkCOM:
        _xddcom = xdd;
        _xddi_valid = _xddj_valid = _xddm_valid = _xdd0_valid = false;
        break;

      case eLink:
        _xddi = xdd;
        _xddcom = Pose3d::transform(_F2, xdd);
        _xddi_valid = true;
        _xddj_valid = _xddm_valid = _xdd0_valid = false;
        break;

      case eLinkInertia:
        _xddm = xdd;
        _xddcom = Pose3d::transform(_F2, xdd);
        _xddm_valid = true;
        _xddi_valid = _xddj_valid = _xdd0_valid = false;
        break;

      case eJoint:
        _xddj = xdd;
        _xddcom = Pose3d::transform(_F2, xdd);
        _xddj_valid = true;
        _xddi_valid = _xddm_valid = _xdd0_valid = false;
        break;

      default:
        assert(false);
    }
  }
  else
  {
    // otherwise, need to call forward dynamics on the articulated body
    ArticulatedBodyPtr abody(_abody);

    // calculate forward dynamics on it
    abody->calc_fwd_dyn();
  }
}

/// Sets the body to enabled / disabled.
/**
 * If the body is disabled, the linear and angular velocity are set to zero,
 * and the body will not be updated if it is attempted to integrate its
 * equations of motion.
 */
void RigidBody::set_enabled(bool flag)
{
  // mark as enabled / disabled
  _enabled = flag;

  // if disabled, then zero the velocities and accelerations
  if (!_enabled)
  {
    _xdcom.set_zero();
    _xddcom.set_zero();
    _xd0.set_zero();
    _xdd0.set_zero();
    _xdi.set_zero();
    _xddi.set_zero();
    _xdj.set_zero();
    _xddj.set_zero();
    _xdm.set_zero();
    _xddm.set_zero();
    _xdi_valid = _xdj_valid = _xdm_valid = _xd0_valid = true;
    _xddi_valid = _xddj_valid = _xddm_valid = _xdd0_valid = true;
  }
}

/// Sets the velocity of this body
void RigidBody::set_velocity(const SVelocityd& xd)
{
  // set the velocity
  _xdcom = Pose3d::transform(_F2, xd);

  // invalidate the remaining velocities
  _xdi_valid = _xdj_valid = _xdm_valid = _xd0_valid = false;

  // see whether we can re-validate a velocity
  if (xd.pose == _F)
  {
    _xdi_valid = true;
    _xdi = xd;
  }
  else if (xd.pose == _jF)
  {
    _xdm_valid = true;
    _xdm = xd;
  }
  else if (!is_base() && xd.pose == get_inner_joint_explicit()->get_pose())
  {
    _xdj_valid = true;
    _xdj = xd;
  }
  else if (xd.pose == GLOBAL)
  {
    _xd0_valid = true;
    _xd0 = xd;
  }
}

/// Sets the acceleration of this body
void RigidBody::set_accel(const SAcceld& xdd)
{
  // set the acceleration
  _xddcom = Pose3d::transform(_F2, xdd);

  // invalidate the remaining accelerations
  _xddi_valid = _xddj_valid = _xddm_valid = _xdd0_valid = false;

  // see whether we can re-validate an acceleration
  if (xdd.pose == _F)
  {
    _xddi_valid = true;
    _xddi = xdd;
  }
  else if (xdd.pose == _jF)
  {
    _xddm_valid = true;
    _xddm = xdd;
  }
  else if (!is_base() && xdd.pose == get_inner_joint_explicit()->get_pose())
  {
    _xddj_valid = true;
    _xddj = xdd;
  }
  else if (xdd.pose == GLOBAL)
  {
    _xdd0_valid = true;
    _xdd0 = xdd;
  }
}

/// Sets the rigid body inertia for this body
void RigidBody::set_inertia(const SpatialRBInertiad& inertia)
{
  // set the inertia
  _Jm = Pose3d::transform(_jF, inertia);

  // invalidate the remaining inertias
  _Ji_valid = _Jj_valid = _J0_valid = _Jcom_valid = false;

  // see whether we can re-validate an acceleration
  if (inertia.pose == _F)
  {
    _Ji_valid = true;
    _Ji = inertia;
  }
  else if (inertia.pose == _F2)
  {
    _Jcom_valid = true;
    _Jcom = inertia;
  }
  else if (!is_base() && inertia.pose == get_inner_joint_explicit()->get_pose())
  {
    _Jj_valid = true;
    _Jj = inertia;
  }
  else if (inertia.pose == GLOBAL)
  {
    _J0_valid = true;
    _J0 = inertia;
  }
}

/// Sets the inertial pose for this rigid body
/**
 * Inertial pose should be defined relative to the rigid body pose
 */
void RigidBody::set_inertial_pose(const Pose3d& P)
{
  // verify that pose is set relative to body pose
  if (P.rpose != _F)
    throw std::runtime_error("RigidBody::set_inertial_pose() - inertial pose not defined relative to body pose");

  // set the inertial pose
  *_jF = P;

  // invalidate vectors using inertial frame
  _xdm_valid = _xddm_valid = _forcem_valid = false;
}

/// Gets the current sum of forces on this body
const SForced& RigidBody::sum_forces()
{
  switch (_rftype)
  {
    case eGlobal:
      if (!_force0_valid)
        _force0 = Pose3d::transform(GLOBAL, _forcecom);
      _force0_valid = true;
      return _force0;

    case eLink:
      if (!_forcei_valid)
        _forcei = Pose3d::transform(_F, _forcecom);
      _forcei_valid = true;
      return _forcei;

    case eLinkInertia:
      if (!_forcem_valid)
        _forcem = Pose3d::transform(_jF, _forcecom);
      _forcem_valid = true;
      return _forcem;

    case eLinkCOM:
      return _forcecom;

    case eJoint:
      if (!_forcej_valid)
        _forcej = Pose3d::transform((is_base()) ? _F : get_inner_joint_explicit()->get_pose(), _forcecom);
      _forcej_valid = true;
      return _forcej;

    default:
      assert(false);
  }
}

/// Gets the current body velocity
const SVelocityd& RigidBody::get_velocity()
{
  switch (_rftype)
  {
    case eLinkCOM:
      return _xdcom;

    case eLink:
      if (!_xdi_valid)
        _xdi = Pose3d::transform(_F, _xdcom);
      _xdi_valid = true;
      return _xdi;

    case eLinkInertia:
      if (!_xdm_valid)
        _xdm = Pose3d::transform(_jF, _xdcom);
      _xdm_valid = true;
      return _xdm;

    case eJoint:
      if (!_xdj_valid)
        _xdj = Pose3d::transform((is_base()) ? _F : get_inner_joint_explicit()->get_pose(), _xdcom);
      _xdj_valid = true;
      return _xdj;

    case eGlobal:
      if (!_xd0_valid)
        _xd0 = Pose3d::transform(GLOBAL, _xdcom);
      _xd0_valid = true;
      return _xd0;

    default:
      assert(false);
  }
}

/// Gets the body inertia
const SpatialRBInertiad& RigidBody::get_inertia()
{
  switch (_rftype)
  {
    case eGlobal:
      if (!_J0_valid)
        _J0 = Pose3d::transform(GLOBAL, _Jm);
      _J0_valid = true;
      return _J0;

    case eLink:
      if (!_Ji_valid)
        _Ji = Pose3d::transform(_F, _Jm);
      _Ji_valid = true;
      return _Ji;

    case eLinkCOM:
      if (!_Jcom_valid)
        _Jcom = Pose3d::transform(_F2, _Jm);
      _Jcom_valid = true;
      return _Jcom;

    case eLinkInertia:
      return _Jm;

    case eJoint:
      if (!_Jj_valid)
        _Jj = Pose3d::transform((is_base()) ? _F : get_inner_joint_explicit()->get_pose(), _Jm);
      _Jj_valid = true;
      return _Jj;

    default:
      assert(false);
  }
}

/// Gets the current body acceleration
const SAcceld& RigidBody::get_accel()
{
  // do simplified case where body is disabled
  if (!is_enabled())
  {
    _xddi_valid = _xddm_valid = _xddj_valid = _xdd0_valid = true;
  }

  switch (_rftype)
  {
    case eLinkCOM:
      return _xddcom;

    case eLink:
      if (!_xddi_valid)
        _xddi = Pose3d::transform(_F, _xddcom);
      _xddi_valid = true;
      return _xddi;

    case eLinkInertia:
      if (!_xddm_valid)
        _xddm = Pose3d::transform(_jF, _xddcom);
      _xddm_valid = true;
      return _xddm;

    case eJoint:
      if (!_xddj_valid)
        _xddj = Pose3d::transform((is_base()) ? _F : get_inner_joint_explicit()->get_pose(), _xddcom);
      _xddj_valid = true;
      return _xddj;

    case eGlobal:
      if (!_xdd0_valid)
        _xdd0 = Pose3d::transform(GLOBAL, _xddcom);
      _xdd0_valid = true;
      return _xdd0;

    default:
      assert(false);
  }
}

/// Resets the force accumulators on this body
void RigidBody::reset_accumulators()
{
  // clear forces
  _force0.set_zero();
  _forcei.set_zero();
  _forcem.set_zero();
  _forcej.set_zero();
  _forcecom.set_zero();

  // validate all forces
  _forcei_valid = true;
  _forcem_valid = true;
  _forcej_valid = true;
  _force0_valid = true;
}

/// Computes the torques (w x Jw) that come from the Euler component of the Newton-Euler equations
SForced RigidBody::calc_euler_torques()
{
  FILE_LOG(LOG_DYNAMICS) << "Calculating Euler torques for " << id << std::endl;
  const SVelocityd& xd = get_velocity();
  return xd.cross(get_inertia() * xd);
}

/// Sets the current 3D pose for this rigid body
/**
 * Also updates the transforms for associated visualization and collision data.
 */
void RigidBody::set_pose(const Pose3d& p)
{
  // verify that the two poses are relative to the same pose
  if (p.rpose != _F->rpose)
    throw std::runtime_error("RigidBody::set_pose() - relative pose is not correct");

  // update the pose
  *_F = p;

  // update the mixed pose
  _F2->set_identity();
  _F2->rpose = _F;
  _F2->update_relative_pose(GLOBAL);
  _F2->q.set_identity();

  // invalidate pose vectors
  invalidate_pose_vectors();
}

/// Invalidates pose quantities
void RigidBody::invalidate_pose_vectors()
{
  // invalidate vector quantities
  _forcei_valid = _forcem_valid = _force0_valid = false;
  _xdi_valid = _xdm_valid = _xd0_valid = false;
  _xddi_valid = _xddm_valid = _xdd0_valid = false;

  // invalidate inertias
  _Ji_valid = false;
  _Jj_valid = false;
  _J0_valid = false;
  _Jcom_valid = false;

  // invalidate every outer rigid body
  vector<RigidBodyPtr> outer;
  BOOST_FOREACH(JointPtr j, _outer_joints)
  {
    if (j->get_constraint_type() == Joint::eExplicit)
      outer.push_back(j->get_outboard_link());
  }
  vector<RigidBodyPtr>::const_iterator end = std::unique(outer.begin(), outer.end());
  for (vector<RigidBodyPtr>::const_iterator i = outer.begin(); i != end; i++)
    (*i)->invalidate_pose_vectors();
}

/// Gets the desired child link
RigidBodyPtr RigidBody::get_child_link(JointPtr j) const
{
  assert(_outer_joints.find(j) != _outer_joints.end());
  return j->get_outboard_link();
}

/// Sets the force on the body (this function is private b/c I can't imagine where it should be called by the user)
void RigidBody::set_force(const SForced& w)
{
  // do not add forces to disabled bodies
  if (!_enabled)
    return;

  // update the force
  _forcecom = Pose3d::transform(_F2, w);

  // see whether we update a force
  if (w.pose == _F)
  {
    _forcei_valid = true;
    _forcei = w;

    // invalidate the remaining forces
    _forcej_valid = _forcem_valid = _force0_valid = false;
  }
  else if (w.pose == _jF)
  {
    _forcem_valid = true;
    _forcem = w;

    // invalidate the remaining forces
    _forcei_valid = _forcej_valid = _force0_valid = false;
  }
  else if (!is_base() && w.pose == get_inner_joint_explicit()->get_pose())
  {
    _forcej_valid = true;
    _forcej = w;

    // invalidate the remaining forces
    _forcei_valid = _forcem_valid = _force0_valid = false;
  }
  else if (w.pose == GLOBAL)
  {
    _force0_valid = true;
    _force0 = w;

    // invalidate the remaining forces
    _forcei_valid = _forcem_valid = _forcej_valid = false;
  }
  else
    // invalidate the remaining forces
    _forcei_valid = _forcej_valid = _forcem_valid = _force0_valid = false;
}

/// Adds a force to the body
void RigidBody::add_force(const SForced& w)
{
  // do not add forces to disabled bodies
  if (!_enabled)
    return;

  // update the force
  _forcecom += Pose3d::transform(_F2, w);

  // see whether we update a force
  if (w.pose == _F)
  {
    if (_forcei_valid)
      _forcei += w;

    // invalidate the remaining forces
    _forcej_valid = _forcem_valid = _force0_valid = false;
  }
  else if (w.pose == _jF)
  {
    if (_forcem_valid)
      _forcem += w;

    // invalidate the remaining forces
    _forcei_valid = _forcej_valid = _force0_valid = false;
  }
  else if (!is_base() && w.pose == get_inner_joint_explicit()->get_pose())
  {
    if (_forcej_valid)
      _forcej += w;

    // invalidate the remaining forces
    _forcei_valid = _forcem_valid = _force0_valid  = false;
  }
  else if (w.pose == GLOBAL)
  {
    if (_force0_valid)
      _force0 += w;

    // invalidate the remaining forces
    _forcei_valid = _forcem_valid = _forcej_valid  = false;
  }
  else
    // invalidate the remaining forces
    _forcei_valid = _forcej_valid = _forcem_valid = _force0_valid  = false;
}

/// Calculates the velocity of a point on this rigid body in the body frame
Vector3d RigidBody::calc_point_vel(const Point3d& point) const
{
  // if the body is disabled, point velocity is zero
  if (!_enabled)
    return Vector3d::zero(_F);

  // convert point to a vector in the body frame
  Vector3d r = Pose3d::transform_point(_F, point);

  // get the velocity in the body frame
  SVelocityd xd = Pose3d::transform(_F, _xd0);

  // compute the point velocity - in the body frame
  Vector3d pv = xd.get_linear() + Vector3d::cross(xd.get_angular(), r);
  pv.pose = _F;
  return pv;
}

/// Implements Base::load_from_xml()
void RigidBody::load_from_xml(shared_ptr<const XMLTree> node, map<std::string, BasePtr>& id_map)
{
  const unsigned X = 0, Y = 1, Z = 2;
  map<std::string, BasePtr>::const_iterator id_iter;

  // load parent data
  SingleBody::load_from_xml(node, id_map);

  // ***********************************************************************
  // don't verify that the node is correct, b/c RigidBody can be subclassed
  // ***********************************************************************

  /// Color to add to the rigid body when rendered
  Ravelin::VectorNd color_rgba;

  // read the viscous dampening coefficient, if provided
  XMLAttrib* color_attr = node->get_attrib("color");
  if (color_attr){
    color_attr->get_vector_value(color_rgba);

    osg::Group* this_group = _vizdata->get_group();

    for(int i=0;i<this_group->getNumChildren();i++){
      osg::Node* n = this_group->getChild(i);
      CcolorVisitor  newColor;
      newColor.setColor( color_rgba[0], color_rgba[1], color_rgba[2], color_rgba[3] );
      n->accept( newColor );
    }
  }

  // read the viscous dampening coefficient, if provided
  XMLAttrib* viscous_coeff_attr = node->get_attrib("viscous-dampening-coeff");
  if (viscous_coeff_attr)
    viscous_coeff_attr->get_vector_value(viscous_coeff);

  // read whether the body is enabled, if provided
  XMLAttrib* enabled_attr = node->get_attrib("enabled");
  if (enabled_attr)
    _enabled = enabled_attr->get_bool_value();

  // read whether the body is compliant, if provided
  XMLAttrib* compliant_attr = node->get_attrib("compliant");
  if (compliant_attr)
    compliance = (compliant_attr->get_bool_value()) ? eCompliant : eRigid;

  // read the mass, if provided
  XMLAttrib* mass_attr = node->get_attrib("mass");
  if (mass_attr)
  {
    SpatialRBInertiad J = Pose3d::transform(_jF, get_inertia());
    J.m = mass_attr->get_real_value();
    set_inertia(J);
  }

  // read the limit bound expansion, if provided
  XMLAttrib* lbe_attr = node->get_attrib("limit-bound-expansion");
  if (lbe_attr)
    limit_bound_expansion = lbe_attr->get_real_value();

  // read the inertia matrix, if provided
  XMLAttrib* inertia_attr = node->get_attrib("inertia");
  if (inertia_attr)
  {
    SpatialRBInertiad J = Pose3d::transform(_jF, get_inertia());
    inertia_attr->get_matrix_value(J.J);
    set_inertia(J);
  }

  // read the position and orientation, if provided
  XMLAttrib* position_attr = node->get_attrib("position");
  XMLAttrib* rpy_attr = node->get_attrib("rpy");
  XMLAttrib* quat_attr = node->get_attrib("quat");
  if (position_attr || rpy_attr || quat_attr)
  {
    Pose3d T;
    if (position_attr)
      T.x = position_attr->get_origin_value();
    if (quat_attr)
      T.q = quat_attr->get_quat_value();
    else if (rpy_attr)
      T.q = rpy_attr->get_rpy_value();
    set_pose(T);
  }

  // read the inertial frame here...
  XMLAttrib* com_attr = node->get_attrib("inertial-relative-com");
  XMLAttrib* J_rpy_attr = node->get_attrib("inertial-relative-rpy");
  XMLAttrib* J_quat_attr = node->get_attrib("inertial-relative-quat");
  if (com_attr || J_rpy_attr || J_quat_attr)
  {
    // reset the inertial frame
    _jF->set_identity();

    // read the com
    if (com_attr)
      _jF->x = com_attr->get_origin_value();
    if (J_quat_attr)
      _jF->q = J_quat_attr->get_quat_value();
    else if (J_rpy_attr)
      _jF->q = J_rpy_attr->get_rpy_value();
  }

  // set the collision geometries, if provided
  list<shared_ptr<const XMLTree> > cg_nodes = node->find_child_nodes("CollisionGeometry");
  if (!cg_nodes.empty())
  {
    // ok to clear the set of geometries
    geometries.clear();

    // read in the collision geometries
    for (list<shared_ptr<const XMLTree> >::const_iterator i = cg_nodes.begin(); i != cg_nodes.end(); i++)
    {
      // create a new CollisionGeometry object
      CollisionGeometryPtr cg(new CollisionGeometry());

      // set the single body for the geometry
      cg->set_single_body(get_this());

      // populate the CollisionGeometry object
      cg->load_from_xml(*i, id_map);

      // add the collision geometry
      geometries.push_back(cg);
    }
  }

  // look for a inertia from primitives nodes
  // NOTE: we must do this step *before* setting velocities b/c setting
  // velocities updates momenta!
  list<shared_ptr<const XMLTree> > ifp_nodes = node->find_child_nodes("InertiaFromPrimitive");
  if (!ifp_nodes.empty())
  {
    // set inertia to zero initially
    SpatialRBInertiad J(_jF);

    // loop over all InertiaFromPrimitive nodes
    for (list<shared_ptr<const XMLTree> >::const_iterator i = ifp_nodes.begin(); i != ifp_nodes.end(); i++)
    {
      // make sure the child node has the ID
      XMLAttrib* pid_attr = (*i)->get_attrib("primitive-id");
      if (!pid_attr)
      {
        cerr << "RigidBody::load_from_xml() - InertiaFromPrimitive node ";
        cerr << "has no" << endl << "  primitive-id attribute!";
        cerr << endl << "  offending node: " << endl << *node;
        continue;
      }

      // get the ID
      const std::string& ID = pid_attr->get_string_value();

      // attempt to find the ID
      if ((id_iter = id_map.find(ID)) == id_map.end())
      {
        cerr << "RigidBody::load_from_xml() - Primitive id: ";
        cerr << ID << " not found!" << endl << "  offending node: ";
        cerr << endl << *node;
        continue;
      }

      // get the primitive
      PrimitivePtr primitive = dynamic_pointer_cast<Primitive>(id_iter->second);

      // get the inertia from the primitive
      SpatialRBInertiad Jx = primitive->get_inertia();

      // convert the primitive's inertial frame
      // we want to treat the primitive's inertial frame as relative to the
      // rigid body's inertial frame
      shared_ptr<const Pose3d> Fx = primitive->get_inertial_pose();
      shared_ptr<Pose3d> Fxx(new Pose3d(*Fx));
      Fxx->update_relative_pose(GLOBAL);  // account for relative pose chain

      // now make the relative pose for Fxx be the inertial frame for this
      Fxx->rpose = _jF;

      // set the relative pose initially to identity for this primitive
      shared_ptr<Pose3d> rTR(new Pose3d);

      // read the relative transformation, if specified
      XMLAttrib* rel_origin_attr = (*i)->get_attrib("relative-origin");
      XMLAttrib* rel_rpy_attr = (*i)->get_attrib("relative-rpy");
      if (rel_origin_attr)
        rTR->x = rel_origin_attr->get_origin_value();
      if (rel_rpy_attr)
        rTR->q = rel_rpy_attr->get_rpy_value();
      rTR->rpose = Fxx;
      Jx.pose = rTR;

      // transform the inertia and update the inertia for this
      J += Pose3d::transform(_jF, Jx);
    }

    // set the mass and inertia of the RigidBody additively
    set_inertia(J);
  }

  // read the linear and/or velocity of the body, if provided
  XMLAttrib* lvel_attr = node->get_attrib("linear-velocity");
  XMLAttrib* avel_attr = node->get_attrib("angular-velocity");
  if (lvel_attr || avel_attr)
  {
    Vector3d lv = Vector3d::zero(), av = Vector3d::zero();
    shared_ptr<Pose3d> TARGET(new Pose3d);
    TARGET->rpose = _F;
    TARGET->q = Quatd::invert(_F->q);
    SVelocityd v;
    v.pose = TARGET;
    if (lvel_attr) lvel_attr->get_vector_value(lv);
    if (avel_attr) avel_attr->get_vector_value(av);
    v.set_linear(lv);
    v.set_angular(av);
    set_velocity(v);
  }

/*
  // read in the vector from the inner joint to the com in link coordinates
  XMLAttrib* d_attr = node->get_attrib("inner-joint-to-com-vector-link");
  if (d_attr)
  {
    Vector3 d;
    d_attr->get_vector_value(d);
    set_inner_joint_to_com_vector_link(d);
  }
*/
  // read the articulated body, if given
  XMLAttrib* ab_attr = node->get_attrib("articulated-body-id");
  if (ab_attr)
  {
    // get the ID
    const std::string& ID = ab_attr->get_string_value();

    // look for the ID -- only warn if it is not found
    if ((id_iter = id_map.find(ID)) == id_map.end())
    {
      FILE_LOG(LOG_DYNAMICS) << "RigidBody::load_from_xml() warning - ";
      FILE_LOG(LOG_DYNAMICS) << "articulated body" << endl << "  '" << ID << "' not ";
      FILE_LOG(LOG_DYNAMICS) << "found" << endl << "  ** This warning could result ";
      FILE_LOG(LOG_DYNAMICS) << "from links being constructed before articulated bodies ";
      FILE_LOG(LOG_DYNAMICS) << endl << "    and may not be serious..." << endl;
      FILE_LOG(LOG_DYNAMICS) << "  offending node: " << endl << *node;
    }
    else
      set_articulated_body(dynamic_pointer_cast<ArticulatedBody>(id_iter->second));
  }
}

/// Implements Base::save_to_xml()
void RigidBody::save_to_xml(XMLTreePtr node, list<shared_ptr<const Base> >& shared_objects) const
{
  // save parent data
  SingleBody::save_to_xml(node, shared_objects);

  // rename the node
  node->name = "RigidBody";

  // save whether the body is enabled
  node->attribs.insert(XMLAttrib("enabled", _enabled));

  // save whether the body is compliant
  node->attribs.insert(XMLAttrib("compliant", compliance == eCompliant));

  // save the mass
  node->attribs.insert(XMLAttrib("mass", _Jm.m));

  // write the limit bound expansion
  node->attribs.insert(XMLAttrib("limit-bound-expansion", limit_bound_expansion));

  // save the inertia
  node->attribs.insert(XMLAttrib("inertia", _Jm.J));

  // convert the current pose to be with respect to global coordinates
  Pose3d F0 = *_F;
  F0.update_relative_pose(GLOBAL);
  node->attribs.insert(XMLAttrib("position", F0.x));
  node->attribs.insert(XMLAttrib("quat", F0.q));

  // save the inertial frame
  node->attribs.insert(XMLAttrib("inertial-relative-com", _jF->x));
  node->attribs.insert(XMLAttrib("inertial-relative-quat", _jF->q));

  // save the linear and angular velocities
  shared_ptr<Pose3d> TARGET(new Pose3d);
  TARGET->rpose = _F;
  TARGET->q = Quatd::invert(_F->q);
  SVelocityd v = Pose3d::transform(TARGET, _xd0);
  node->attribs.insert(XMLAttrib("linear-velocity", v.get_linear()));
  node->attribs.insert(XMLAttrib("angular-velocity", v.get_angular()));

  // save the dampening coefficients
  node->attribs.insert(XMLAttrib("viscous-coeff", viscous_coeff));

  // save all collision geometries
  BOOST_FOREACH(CollisionGeometryPtr g, geometries)
  {
    XMLTreePtr geom_node(new XMLTree("CollisionGeometry"));
    node->add_child(geom_node);
    g->save_to_xml(geom_node, shared_objects);
  }

  // save the ID articulated body (if any)
  if (!_abody.expired())
  {
    ArticulatedBodyPtr abody(_abody);
    node->attribs.insert(XMLAttrib("articulated-body-id", abody->id));
  }
/*
  // save the IDs of all child links and the vectors from the com to the outer
  // joints
  for (map<RigidBodyPtr, Vector3>::const_iterator i = _child_links.begin(); i != _child_links.end(); i++)
  {
    XMLTreePtr child_node(new XMLTree("ChildLink"));
    node->add_child(child_node);
    child_node->attribs.insert(XMLAttrib("link-id", i->first->id));
    child_node->attribs.insert(XMLAttrib("com-to-outer-vec-link", i->second));
  }
*/
}

/// Adds an inner joint for this link
/**
 * \param parent the outer link of the parent
 * \param j the joint connecting parent and this
 */
void RigidBody::add_inner_joint(JointPtr j)
{
  _inner_joints.insert(j);

  // update the spatial axes
  j->update_spatial_axes();

  // set the articulated body / inner joint articulated body pointers, if
  // possible
  if (!j->get_articulated_body() && !_abody.expired())
    j->set_articulated_body(ArticulatedBodyPtr(_abody));
  else if (j->get_articulated_body() && _abody.expired())
    set_articulated_body(j->get_articulated_body());

  // again, the articulated body pointers must now be equal; it is
  // conceivable that the user is updating the art. body pointers in an
  // unorthodox manner, but we'll look for this anwyway...
  #ifndef NDEBUG
  if (!_abody.expired())
  {
    ArticulatedBodyPtr abody1 = j->get_articulated_body();
    ArticulatedBodyPtr abody2(_abody);
    assert(abody1 == abody2);
  }
  #endif
}

/// Adds an outer joint for this link
/**
 * \param j the joint connecting this and child
 * \note replaces the outer joint if it is already attached to this link
 */
void RigidBody::add_outer_joint(JointPtr j)
{
  // add the outer joint
  _outer_joints.insert(j);

  // update the spatial axes
  j->update_spatial_axes();

  // set the articulated body / inner joint articulated body pointers, if
  // possible
  if (!j->get_articulated_body() && !_abody.expired())
    j->set_articulated_body(ArticulatedBodyPtr(_abody));
  else if (j->get_articulated_body() && _abody.expired())
    set_articulated_body(j->get_articulated_body());

  // again, the articulated body pointers must now be equal; it is
  // conceivable that the user is updating the art. body pointers in an
  // unorthodox manner, but we'll look for this anwyway...
  #ifndef NDEBUG
  if (!_abody.expired())
  {
    ArticulatedBodyPtr abody1 = j->get_articulated_body();
    ArticulatedBodyPtr abody2(_abody);
    assert(abody1 == abody2);
  }
  #endif
}

/// Determines whether the given link is a child link of this
bool RigidBody::is_child_link(shared_ptr<const RigidBody> query) const
{
  BOOST_FOREACH(JointPtr j, _outer_joints)
    if (RigidBodyPtr(j->get_outboard_link()) == query)
      return true;

  return false;
}

/// Determines whether the given link is a descendant of this
/**
 * \note returns <b>true</b> if query == this
 */
bool RigidBody::is_descendant_link(shared_ptr<const RigidBody> query) const
{
  queue<shared_ptr<const RigidBody> > q;

  // check for query == this
  if (query == shared_from_this())
    return true;

  // add all children to the queue
  BOOST_FOREACH(JointPtr j, _outer_joints)
    q.push(shared_ptr<const RigidBody>(j->get_outboard_link()));

  // continue processing children until no more children are able to be processed
  while (!q.empty())
  {
    shared_ptr<const RigidBody> link = q.front();
    q.pop();
    if (link == query)
      return true;
    BOOST_FOREACH(JointPtr j, link->_outer_joints)
      q.push(shared_ptr<const RigidBody>(j->get_outboard_link()));
  }

  return false;
}

/// Removes the specified outer joint from this link
void RigidBody::remove_outer_joint(JointPtr joint)
{
  _outer_joints.erase(joint);
}

/// Removes the specified outer joint from this link
/**
 * Returns true if the link was found.
 */
void RigidBody::remove_inner_joint(JointPtr joint)
{
  _inner_joints.erase(joint);
}

/// Applies a impulse to this link
/**
 * \param w the impulse as a force
 */
void RigidBody::apply_impulse(const SMomentumd& w)
{
  // if this is not an articulated body, just update linear and angular
  // momenta and velocites
  if (_abody.expired())
  {
    if (!_enabled)
      return;

    // get velocity update
    SMomentumd wx = Pose3d::transform(get_computation_frame(), w);
    SVelocityd dxd = get_inertia().inverse_mult(wx);

    // update linear and angular velocities
    _xdcom += Pose3d::transform(_F2, dxd);

    // see whether we can update any velocities
    if (dxd.pose == _F)
    {
      if (_xdi_valid)
        _xdi += dxd;
      _xdj_valid = _xdm_valid = _xd0_valid = false;
    }
    else if (dxd.pose == _jF)
    {
      if (_xdm_valid)
        _xdm += dxd;
      _xdj_valid = _xdi_valid = _xd0_valid = false;
    }
    else if (!is_base() && dxd.pose == get_inner_joint_explicit()->get_pose())
    {
      if (_xdj_valid)
        _xdj += dxd;
      _xdm_valid = _xdi_valid = _xd0_valid = false;
    }
    else if (dxd.pose == GLOBAL)
    {
      if (_xd0_valid)
        _xd0 += dxd;
      _xdm_valid = _xdi_valid = _xdj_valid = false;
    }
    else
      _xdm_valid = _xdi_valid = _xdj_valid = _xd0_valid = false;


    // reset the force and torque accumulators for this body
    reset_accumulators();
  }
  else
  {
    // get the articulated body
    ArticulatedBodyPtr abody(_abody);

    // apply the impulse to the articulated body
    abody->apply_impulse(w, get_this());
  }
}

/// Gets the generalized inertia of this rigid body
unsigned RigidBody::num_generalized_coordinates(GeneralizedCoordinateType gctype) const
{
  // if this body part of an articulated body, call that function instead
  if (!_abody.expired())
  {
    ArticulatedBodyPtr ab(_abody);
    return ab->num_generalized_coordinates(gctype);
  }
  else
    return num_generalized_coordinates_single(gctype);
}

/// Sets the generalized forces on the rigid body
void RigidBody::set_generalized_forces(const Ravelin::VectorNd& gf)
{
  if (!_abody.expired())
  {
    ArticulatedBodyPtr ab(_abody);
    ab->add_generalized_force(gf);
    return;
  }

  // if we're still here, this is only an individual body
  assert(gf.size() == num_generalized_coordinates(DynamicBody::eSpatial));
  SForced w;

  // if body is not enabled, do nothing
  if (!_enabled)
    return;

  // set the pose for w
  w.pose = _F2;

  // get the force and torque
  w.set_force(Vector3d(gf[0], gf[1], gf[2]));
  w.set_torque(Vector3d(gf[3], gf[4], gf[5]));

  // add the force to the sum of forces
  set_force(w);
}

/// Adds a generalized force to this rigid body
void RigidBody::add_generalized_force(const VectorNd& gf)
{
  if (!_abody.expired())
  {
    ArticulatedBodyPtr ab(_abody);
    ab->add_generalized_force(gf);
    return;
  }

  // if we're still here, this is only an individual body
  assert(gf.size() == num_generalized_coordinates(DynamicBody::eSpatial));
  SForced w;

  // if body is not enabled, do nothing
  if (!_enabled)
    return;

  // set the pose for w
  w.pose = _F2;

  // get the force and torque
  w.set_force(Vector3d(gf[0], gf[1], gf[2]));
  w.set_torque(Vector3d(gf[3], gf[4], gf[5]));

  // add the force to the sum of forces
  add_force(w);
}

/// Applies a generalized impulse to this rigid body
void RigidBody::apply_generalized_impulse(const VectorNd& gj)
{
  // if this body part of an articulated body, call that function instead
  if (!_abody.expired())
  {
    ArticulatedBodyPtr ab(_abody);
    ab->apply_generalized_impulse(gj);
    return;
  }
  else
    apply_generalized_impulse_single(gj);
}

/// Applies a generalized impulse to this rigid body
void RigidBody::apply_generalized_impulse_single(const VectorNd& gj)
{
  SMomentumd w;

  // don't do anything if this body is disabled
  if (!_enabled)
    return;

  // simple error check...
  assert(gj.size() == num_generalized_coordinates(DynamicBody::eSpatial));

  // clear the force accumulators (and validate them all)
  reset_accumulators();

  // get the impulses
  w.set_linear(Vector3d(gj[0], gj[1], gj[2]));
  w.set_angular(Vector3d(gj[3], gj[4], gj[5]));
  w.pose = _F2;

  // get the inertia in the link COM frame
  if (!_Jcom_valid)
  {
    _Jcom = Pose3d::transform(_F2, _Jm);
    _Jcom_valid = true;
  }

  // get the current velocity in the inertial frame
  SVelocityd v = _xdcom;

  // update the velocity
  v += _Jcom.inverse_mult(w);

  set_velocity(v);
}

/// Solves using the generalized inertia matrix
SharedMatrixNd& RigidBody::transpose_solve_generalized_inertia(const SharedMatrixNd& B, SharedMatrixNd& X)
{
  // if this body part of an articulated body, call that function instead
  if (!_abody.expired())
  {
    ArticulatedBodyPtr ab(_abody);
    return ab->transpose_solve_generalized_inertia(B, X);
  }
  else
  {
    // get proper generalized inertia matrix
    const unsigned NGC = num_generalized_coordinates(DynamicBody::eSpatial);
    MatrixNd M;
    M.resize(NGC, NGC);
    SharedMatrixNd Mshared = M.block(0, NGC, 0, NGC);
    get_generalized_inertia_inverse(Mshared);
    M.mult_transpose(B, X);
    return X;
  }
}

/// Solves using the generalized inertia matrix
SharedMatrixNd& RigidBody::solve_generalized_inertia(const SharedMatrixNd& B, SharedMatrixNd& X)
{
  // if this body part of an articulated body, call that function instead
  if (!_abody.expired())
  {
    ArticulatedBodyPtr ab(_abody);
    return ab->solve_generalized_inertia(B, X);
  }
  else
    return solve_generalized_inertia_single(B, X);
}

/// Solves using the generalized inertia matrix (does not call articulated body version)
SharedMatrixNd& RigidBody::transpose_solve_generalized_inertia_single(const SharedMatrixNd& B, SharedMatrixNd& X)
{
  // get proper generalized inertia matrix
  const unsigned NGC = num_generalized_coordinates(DynamicBody::eSpatial);
  MatrixNd M;
  M.resize(NGC, NGC);
  SharedMatrixNd Mshared = M.block(0, NGC, 0, NGC);
  get_generalized_inertia_inverse(Mshared);
  M.mult_transpose(B, X);

  return X;
}

/// Solves using the generalized inertia matrix (does not call articulated body version)
SharedMatrixNd& RigidBody::solve_generalized_inertia_single(const SharedMatrixNd& B, SharedMatrixNd& X)
{
  // get proper generalized inertia matrix
  const unsigned NGC = num_generalized_coordinates(DynamicBody::eSpatial);
  MatrixNd M;
  M.resize(NGC, NGC);
  SharedMatrixNd Mshared = M.block(0, NGC, 0, NGC);
  get_generalized_inertia_inverse(Mshared);
  M.mult(B, X);

  return X;
}

/// Solves using the generalized inertia matrix
SharedVectorNd& RigidBody::solve_generalized_inertia(const SharedVectorNd& b, SharedVectorNd& x)
{
  // if this body part of an articulated body, call that function instead
  if (!_abody.expired())
  {
    ArticulatedBodyPtr ab(_abody);
    return ab->solve_generalized_inertia(b, x);
  }
  else
    return solve_generalized_inertia_single(b, x);
}

/// Solves using the generalized inertia matrix
SharedVectorNd& RigidBody::solve_generalized_inertia_single(const SharedVectorNd& b, SharedVectorNd& x)
{
  // get proper generalized inertia matrix
  const unsigned NGC = num_generalized_coordinates(DynamicBody::eSpatial);
  MatrixNd M;
  M.resize(NGC, NGC);
  SharedMatrixNd Mshared = M.block(0, NGC, 0, NGC);
  get_generalized_inertia_inverse(Mshared);
  M.mult(b, x);

  return x;
}

/// Gets the generalized position of this rigid body
void RigidBody::get_generalized_coordinates(GeneralizedCoordinateType gctype, SharedVectorNd& gc)
{
  // if this body part of an articulated body, call that function instead
  if (!_abody.expired())
  {
    ArticulatedBodyPtr ab(_abody);
    ab->get_generalized_coordinates(gctype, gc);
  }
  else
    get_generalized_coordinates_generic(gctype, gc);
}

/// Gets the generalized position of this rigid body
VectorNd& RigidBody::get_generalized_coordinates(GeneralizedCoordinateType gctype, VectorNd& gc)
{
  // if this body part of an articulated body, call that function instead
  if (!_abody.expired())
  {
    ArticulatedBodyPtr ab(_abody);
    return ab->get_generalized_coordinates(gctype, gc);
  }
  else
  {
    get_generalized_coordinates_generic(gctype, gc);
    return gc;
  }
}

/// Sets the generalized coordinates of this rigid body
void RigidBody::set_generalized_coordinates(GeneralizedCoordinateType gctype, const VectorNd& gc)
{
  // if this body part of an articulated body, call that function instead
  if (!_abody.expired())
  {
    ArticulatedBodyPtr ab(_abody);
    ab->set_generalized_coordinates(gctype, gc);
  }
  else
    set_generalized_coordinates_generic(gctype, gc);
}

/// Sets the generalized coordinates of this rigid body
void RigidBody::set_generalized_coordinates(GeneralizedCoordinateType gctype, SharedConstVectorNd& gc)
{
  // if this body part of an articulated body, call that function instead
  if (!_abody.expired())
  {
    ArticulatedBodyPtr ab(_abody);
    ab->set_generalized_coordinates(gctype, gc);
  }
  else
    set_generalized_coordinates_generic(gctype, gc);
}

/// Sets the generalized velocity of this rigid body
void RigidBody::set_generalized_velocity(GeneralizedCoordinateType gctype, const VectorNd& gv)
{
  // if this body part of an articulated body, call that function instead
  if (!_abody.expired())
  {
    ArticulatedBodyPtr ab(_abody);
    ab->set_generalized_velocity(gctype, gv);
  }
  else
    set_generalized_velocity_generic(gctype, gv);
}

/// Sets the generalized velocity of this rigid body
void RigidBody::set_generalized_velocity(GeneralizedCoordinateType gctype, SharedConstVectorNd& gv)
{
  // if this body part of an articulated body, call that function instead
  if (!_abody.expired())
  {
    ArticulatedBodyPtr ab(_abody);
    ab->set_generalized_velocity(gctype, gv);
  }
  else
    set_generalized_velocity_generic(gctype, gv);
}

/// Gets the generalized velocity of this rigid body
VectorNd& RigidBody::get_generalized_velocity(GeneralizedCoordinateType gctype, VectorNd& gv)
{
  // if this body part of an articulated body, call that function instead
  if (!_abody.expired())
  {
    ArticulatedBodyPtr ab(_abody);
    return ab->get_generalized_velocity(gctype, gv);
  }
  else
  {
    get_generalized_velocity_generic(gctype, gv);
    return gv;
  }
}

/// Gets the generalized velocity of this rigid body
void RigidBody::get_generalized_velocity(GeneralizedCoordinateType gctype, SharedVectorNd& gv)
{
  // if this body part of an articulated body, call that function instead
  if (!_abody.expired())
  {
    ArticulatedBodyPtr ab(_abody);
    ab->get_generalized_velocity(gctype, gv);
  }
  else
    get_generalized_velocity_generic(gctype, gv);
}

/// Gets the generalized acceleration of this body
VectorNd& RigidBody::get_generalized_acceleration(VectorNd& ga)
{
  // if this body part of an articulated body, call that function instead
  if (!_abody.expired())
  {
    ArticulatedBodyPtr ab(_abody);
    return ab->get_generalized_acceleration(ga);
  }
  else
  {
    get_generalized_acceleration_generic(ga);
    return ga;
  }
}

/// Gets the generalized acceleration of this body
void RigidBody::get_generalized_acceleration(SharedVectorNd& ga)
{
  // if this body part of an articulated body, call that function instead
  if (!_abody.expired())
  {
    ArticulatedBodyPtr ab(_abody);
    ab->get_generalized_acceleration(ga);
  }
  else
    get_generalized_acceleration_generic(ga);
}

/// Gets the generalized inertia of this rigid body
SharedMatrixNd& RigidBody::get_generalized_inertia(SharedMatrixNd& M)
{
  // if this body part of an articulated body, call that function instead
  if (!_abody.expired())
  {
    ArticulatedBodyPtr ab(_abody);
    return ab->get_generalized_inertia(M);
  }
  else
    return get_generalized_inertia_single(M);
}

/// Gets the generalized inertia of this rigid body (does not call articulated body version)
SharedMatrixNd& RigidBody::get_generalized_inertia_single(SharedMatrixNd& M)
{
  const unsigned X = 0, Y = 1, Z = 2, SPATIAL_DIM = 6;

  // special case: disabled body
  if (!_enabled)
    return M.resize(0,0);

  // get the inertia
  SpatialRBInertiad J = Pose3d::transform(_F2, _Jm);

  // precompute some things
  Matrix3d hxm = Matrix3d::skew_symmetric(J.h * J.m);
  Matrix3d hxhxm = Matrix3d::skew_symmetric(J.h) * hxm;

  // arrange the matrix the way we want it: mass upper left, inertia lower right
  M.resize(SPATIAL_DIM, SPATIAL_DIM);
  M.set_sub_mat(0, 0, Matrix3d(J.m, 0, 0, 0, J.m, 0, 0, 0, J.m));
  M.set_sub_mat(3, 0, hxm);
  M.set_sub_mat(0, 3, hxm, Ravelin::eTranspose);
  M.set_sub_mat(3, 3, J.J - hxhxm);

  return M;
}

/// Gets the generalized inertia of this rigid body (does not call articulated body version)
SharedMatrixNd& RigidBody::get_generalized_inertia_inverse(SharedMatrixNd& M) const
{
  const unsigned X = 0, Y = 1, Z = 2, SPATIAL_DIM = 6;
  static LinAlgd _LA;

  // don't invert inertia for disabled bodies
  if (!_enabled)
  {
    M.resize(0,0);
    return M;
  }

  // get the inertia
  SpatialRBInertiad J = Pose3d::transform(_F2, _Jm);

  // setup the matrix
  Matrix3d hx = Matrix3d::skew_symmetric(J.h);
  Matrix3d hxm = Matrix3d::skew_symmetric(J.h*J.m);
  M.resize(6,6);
  M.set_sub_mat(0,3, hxm, eTranspose);
  M.set_sub_mat(3,3, J.J - hx*hxm);
  M.set_sub_mat(0,0, Matrix3d(J.m, 0, 0, 0, J.m, 0, 0, 0, J.m));
  M.set_sub_mat(3,0, hxm);

  // invert the matrix
  _LA.invert(M);

  return M;
}

/// Gets the generalized inertia of this rigid body
VectorNd& RigidBody::get_generalized_forces(VectorNd& gf)
{
  // if this body part of an articulated body, call that function instead
  if (!_abody.expired())
  {
    ArticulatedBodyPtr ab(_abody);
    return ab->get_generalized_forces(gf);
  }
  else
    return get_generalized_forces_single(gf);
}

/// Gets the generalized external forces (does not call articulated body version)
VectorNd& RigidBody::get_generalized_forces_single(VectorNd& gf)
{
  // special case: disabled body
  if (!_enabled)
    return gf.resize(0);

  // resize the generalized forces vector
  const unsigned NGC = num_generalized_coordinates(DynamicBody::eSpatial);
  gf.resize(NGC);

  // compute external forces in global frame
  SForced w = Pose3d::transform(_F2, _force0);

  // get force and torque
  Vector3d f = w.get_force();
  Vector3d t = w.get_torque();

  // setup the linear components of f
  gf[0] = f[0];
  gf[1] = f[1];
  gf[2] = f[2];
  gf[3] = t[0];
  gf[4] = t[1];
  gf[5] = t[2];

  return gf;
}

/// Converts a force to a generalized force
VectorNd& RigidBody::convert_to_generalized_force(SingleBodyPtr body, const SForced& w, VectorNd& gf)
{
  // if this belongs to an articulated body, call the articulated body method
  if (!_abody.expired())
  {
    ArticulatedBodyPtr ab(_abody);
    return ab->convert_to_generalized_force(body, w, gf);
  }
  else
    return convert_to_generalized_force_single(body, w, gf);
}

/// Converts a force to a generalized force (does not call articulated body version)
VectorNd& RigidBody::convert_to_generalized_force_single(SingleBodyPtr body, const SForced& w, VectorNd& gf)
{
  // verify that body == this
  assert(body.get() == this);

  // special case: disabled body
  if (!_enabled)
    return gf.resize(0);

  // transform w to computation frame
  SForced wt = Pose3d::transform(_F2, w);

  // get linear and angular components of wt
  Vector3d f = wt.get_force();
  Vector3d t = wt.get_torque();

  // resize gf
  gf.resize(num_generalized_coordinates(DynamicBody::eSpatial));

  // setup the linear components
  gf[0] = f[0];
  gf[1] = f[1];
  gf[2] = f[2];
  gf[3] = t[0];
  gf[4] = t[1];
  gf[5] = t[2];

  return gf;
}

/// Calculates the kinetic energy of the body
double RigidBody::calc_kinetic_energy()
{
  if (!_enabled)
    return (double) 0.0;

/*
  const SVelocityd& xd = get_velocity();
  const SpatialRBInertiad& J = get_inertia();
*/
  SVelocityd xd = Pose3d::transform(get_gc_pose(), get_velocity());
  SpatialRBInertiad J = Pose3d::transform(get_gc_pose(), get_inertia());

  Vector3d v = xd.get_linear();
  Vector3d w = xd.get_angular();
  Vector3d wx = Vector3d(J.J*Origin3d(w), w.pose);
  return (v.norm_sq()*J.m + w.dot(wx))*0.5;

// return xd.dot(J * xd) * 0.5;
}

/// Gets the number of generalized coordinates
unsigned RigidBody::num_generalized_coordinates_single(DynamicBody::GeneralizedCoordinateType gctype) const
{
  const unsigned NGC_EULER = 7, NGC_SPATIAL = 6;

  // no generalized coordinates if this body is disabled
  if (!_enabled)
    return 0;

  // return the proper number of coordinates
  switch (gctype)
  {
    case DynamicBody::eEuler:
      return NGC_EULER;

    case DynamicBody::eSpatial:
      return NGC_SPATIAL;

    default:
      assert(false);
  }

  // make compiler happy
  assert(false);
  return 0;
}

/// Gets the first parent link of this link; returns NULL if there is no parent
RigidBodyPtr RigidBody::get_parent_link() const
{
  if (_inner_joints.size() > 1)
    throw std::runtime_error("Called RigidBody::get_parent_link() when multiple parent links present! It's not reasonable to call this method for links in maximal-coordinate articulated bodies.");

  // special case (no parent!)
  if (_inner_joints.empty())
    return RigidBodyPtr();

  JointPtr inner = *_inner_joints.begin();
  return RigidBodyPtr(inner->get_inboard_link());
}

/// Gets the explicit inner joint of this link; returns NULL if there is no explicit inner joint
/**
 * Throws an exception if this link has multiple explicit inner joints
 */
JointPtr RigidBody::get_inner_joint_explicit() const
{
  JointPtr ij;
  BOOST_FOREACH(JointPtr j, _inner_joints)
  {
    if (j->get_constraint_type() == Joint::eExplicit)
    {
      if (ij)
        throw std::runtime_error("Multiple explicit joints detected for a single link!");
      else
        ij = j;
    }
  }

  return ij;
}

/// Determines whether this link is a "ground" (fixed link)
bool RigidBody::is_ground() const
{
  // clear easy cases
  if (!_enabled)
    return true;

  // can't be a ground if not disabled and not part of an articulated body
  if (_abody.expired())
    return false;

  // now, case will differ depending on what type of articulated body this is
  ArticulatedBodyPtr ab(_abody);
  RCArticulatedBodyPtr rcab = dynamic_pointer_cast<RCArticulatedBody>(ab);
  if (rcab)
  {
    // check whether inner explicit joints are present (if none are present,
    // this is a base link)
    bool is_base = true;
    BOOST_FOREACH(JointPtr j, _inner_joints)
    {
      if (j->get_constraint_type() == Joint::eExplicit)
      {
        is_base = false;
        break;
      }
    }

    // if this link is a base and the base is fixed, it is a ground
    if (is_base && !rcab->is_floating_base())
      return true;
  }

  // still here? can't be a ground link
  return false;
}

/// Determines whether this link is the base
bool RigidBody::is_base() const
{
  // clear easy cases
  if (_abody.expired())
    return true;

  // check whether no explicit joints are present
  BOOST_FOREACH(JointPtr j, _inner_joints)
  {
    if (j->get_constraint_type() == Joint::eExplicit)
      return false;
  }

  // no explicit joints... it's the base
  return true;
}

/// Returns the ODE's for position and velocity (concatenated into x)
void RigidBody::ode_noexcept(SharedConstVectorNd& x, double t, double dt, void* data, SharedVectorNd& dx)
{
  // get the number of generalized coordinates
  const unsigned NGC_EUL = num_generalized_coordinates(eEuler);

  // get the shared pointer to this
  RigidBodyPtr shared_this = dynamic_pointer_cast<RigidBody>(shared_from_this());

  // get the generalized coordinates and velocity
  SharedConstVectorNd gc = x.segment(0, NGC_EUL);
  SharedConstVectorNd gv = x.segment(NGC_EUL, x.size());

  // get the derivative of generalized coordinates and velocity
  SharedVectorNd dgc = dx.segment(0, NGC_EUL);
  SharedVectorNd dgv = dx.segment(NGC_EUL, x.size());

  // set the state and velocity
  set_generalized_coordinates(DynamicBody::eEuler, gc);
  set_generalized_velocity(DynamicBody::eSpatial, gv);

  // check whether velocity limits have been exceeded
  if (!_vel_limit_exceeded)
    check_vel_limit_exceeded_and_update();

  // we need the generalized velocity as Rodrigues coordinates
  get_generalized_velocity(DynamicBody::eEuler, dgc);

  // clear the force accumulators on the body
  reset_accumulators();

  // add all recurrent forces on the body
  const list<RecurrentForcePtr>& rfs = get_recurrent_forces();
  BOOST_FOREACH(RecurrentForcePtr rf, rfs)
    rf->add_force(shared_this);

  // call the body's controller
  if (controller)
  {
    FILE_LOG(LOG_DYNAMICS) << "Computing controller forces for " << id << std::endl;
    (*controller)(shared_this, t, controller_arg);
  }

  // calculate forward dynamics at state x
  calc_fwd_dyn();
  get_generalized_acceleration(dgv);
}

/// Prepares to compute the ODE
void RigidBody::prepare_to_calc_ode(SharedConstVectorNd& x, double t, double dt, void* data)
{
  // get the number of generalized coordinates
  const unsigned NGC_EUL = num_generalized_coordinates(eEuler);

  // get the shared pointer to this
  RigidBodyPtr shared_this = dynamic_pointer_cast<RigidBody>(shared_from_this());

  // get the generalized coordinates and velocity
  SharedConstVectorNd gc = x.segment(0, NGC_EUL);
  SharedConstVectorNd gv = x.segment(NGC_EUL, x.size());

  // set the state and velocity
  set_generalized_coordinates(DynamicBody::eEuler, gc);
  set_generalized_velocity(DynamicBody::eSpatial, gv);

  // check whether velocity limits have been exceeded
  check_vel_limit_exceeded_and_update();

  // clear the force accumulators on the body
  reset_accumulators();

  // add all recurrent forces on the body
  const list<RecurrentForcePtr>& rfs = get_recurrent_forces();
  BOOST_FOREACH(RecurrentForcePtr rf, rfs)
    rf->add_force(shared_this);

  // call the body's controller
  if (controller)
  {
    FILE_LOG(LOG_DYNAMICS) << "Computing controller forces for " << id << std::endl;
    (*controller)(shared_this, t, controller_arg);
  }
}

/// Computes the ODE
void RigidBody::ode(double t, double dt, void* data, SharedVectorNd& dx)
{
  // get the number of generalized coordinates
  const unsigned NGC_EUL = num_generalized_coordinates(eEuler);

  // get the shared pointer to this
  RigidBodyPtr shared_this = dynamic_pointer_cast<RigidBody>(shared_from_this());

  // get the derivative of generalized coordinates and velocity
  SharedVectorNd dgc = dx.segment(0, NGC_EUL);
  SharedVectorNd dgv = dx.segment(NGC_EUL, dx.size());

  // we need the generalized velocity as Rodrigues coordinates
  get_generalized_velocity(DynamicBody::eEuler, dgc);

  // get the generalized acceleration
  get_generalized_acceleration(dgv);
}

/// Outputs the object state to the specified stream
/**
 * This method outputs all of the low-level details to the stream
 */
std::ostream& Moby::operator<<(std::ostream& out, Moby::RigidBody& rb)
{
  // write the ID of the object
  out << "rigid body ID: " << rb.id << endl;

  // indicate whether the body is enabled
  out << "  enabled? " << rb.is_enabled() << endl;

  // write the computation frame
  out << "  computation frame: ";
  switch (rb.get_computation_frame_type())
  {
    case eGlobal:        out << "global" << endl; break;
    case eLink:          out << "link inertia" << endl; break;
    case eLinkInertia:   out << "link" << endl; break;
    case eLinkCOM:       out << "link c.o.m." << endl; break;
    case eJoint:         out << "joint" << endl; break;
    default:
      assert(false);
  }

  out << "  Compliance type: ";
  switch (rb.compliance)
  {
    case RigidBody::eRigid:        out << "rigid" << endl; break;
    case RigidBody::eCompliant:    out << "compliant" << endl; break;
    default:
      assert(false);
  }

  // write inertial info
  shared_ptr<const Pose3d> jF = rb.get_inertial_pose();
  out << "  relative c.o.m.: " << jF->x << endl;
  out << "  relative inertial frame: " << AAngled(jF->q) << endl;
  out << "  mass: " << rb.get_inertia().m << endl;
  out << "  inertia: " << endl << rb.get_inertia().J;

  // write positions, velocities, and accelerations
  Pose3d F0 = *rb.get_pose();
  F0.update_relative_pose(GLOBAL);
  out << "  position: " << F0.x << endl;
  out << "  orientation: " << AAngled(F0.q) << endl;
  out << "  velocity (twist): " << rb.get_velocity() << endl;

  // write sum of forces
  out << "  forces: " << rb.sum_forces() << endl;

  // write the articulated body
  ArticulatedBodyPtr ab = rb.get_articulated_body();
  out << "  articulated body: " << ab << endl;

  // write all collision geometries
  out << "  collision geometries: ";
  BOOST_FOREACH(CollisionGeometryPtr g, rb.geometries)
    out << "    " << g << endl;

  return out;
}
<|MERGE_RESOLUTION|>--- conflicted
+++ resolved
@@ -349,19 +349,15 @@
     if (!is_enabled())
       return;
 
-    // make sure that the inertia is reasonable 
+    // make sure that the inertia is reasonable
     const SpatialRBInertiad& J = get_inertia();
-<<<<<<< HEAD
-    SForced f = sum_forces() - calc_euler_torques();
-=======
     #ifndef NDEBUG
     if (J.m <= 0.0 || J.J.norm_inf() <= 0.0)
       throw std::runtime_error("Tried to calculate forward dynamics on body with zero mass/inertia");
     #endif
 
     // otherwise, calculate forward dynamics
-    SForced f = sum_forces() - calc_euler_torques(); 
->>>>>>> 959a6eaa
+    SForced f = sum_forces() - calc_euler_torques();
     SAcceld xdd = J.inverse_mult(f);
 
     // set the acceleration
