--- conflicted
+++ resolved
@@ -48,425 +48,6 @@
 {
   // setup visualization pose
   _vF->rpose = _F;
-<<<<<<< HEAD
-
-  // setup c.o.m. frame link pose
-  _F2 = shared_ptr<Pose3d>(new Pose3d);
-  _Jcom.pose = _xdcom.pose = _xddcom.pose = _forcecom.pose = _F2;
-
-  // setup poses for acceleration bounds
-  _vel_limit_lo.set_zero(_F);
-  _vel_limit_hi.set_zero(_F);
-
-  // invalidate everything
-  _forcei_valid = false;
-  _forcej_valid = false;
-  _forcem_valid = false;
-  _force0_valid = false;
-  _xdi_valid = false;
-  _xdj_valid = false;
-  _xdm_valid = false;
-  _xd0_valid = false;
-  _xddi_valid = false;
-  _xddj_valid = false;
-  _xddm_valid = false;
-  _xdd0_valid = false;
-  _Ji_valid = false;
-  _Jj_valid = false;
-  _J0_valid = false;
-  _Jcom_valid = false;
-
-  // use link c.o.m. frame by default
-  _rftype = eLinkCOM;
-
-  // set everything else
-  _enabled = true;
-  _link_idx = std::numeric_limits<unsigned>::max();
-
-  // indicate velocity limit has been exceeded (safe initialization)
- _vel_limit_exceeded = true;
-
-  // setup the default limit bound expansion
-  limit_bound_expansion = 0.15;
-  compliance = eRigid;
-}
-
-/// Resets the acceleration limit estimates
-void RigidBody::reset_limit_estimates()
-{
-  const unsigned SPATIAL_DIM = 6;
-
-  // mark velocity limits as not exceeded
- _vel_limit_exceeded = false;
-
-  SVelocityd v = Pose3d::transform(_F, get_velocity());
-  for (unsigned i=0; i< SPATIAL_DIM; i++)
-  {
-    _vel_limit_lo[i] = v[i];
-    _vel_limit_hi[i] = v[i];
-    if (v[i] < 0.0)
-    {
-      _vel_limit_lo[i] *= (1.0+limit_bound_expansion);
-      _vel_limit_hi[i] *= (1.0-limit_bound_expansion);
-    }
-    else
-    {
-      _vel_limit_lo[i] *= (1.0-limit_bound_expansion);
-      _vel_limit_hi[i] *= (1.0+limit_bound_expansion);
-    }
-  }
-}
-
-/// Updates this rigid body's velocity limit
-void RigidBody::update_vel_limits()
-{
-  const unsigned SPATIAL_DIM = 6;
-
-  // mark limit as not exceeded
-  _vel_limit_exceeded = false;
-
-  SVelocityd v = Pose3d::transform(_F, get_velocity());
-  for (unsigned i=0; i< SPATIAL_DIM; i++)
-  {
-    if (v[i] < _vel_limit_lo[i])
-    {
-      _vel_limit_lo[i] = v[i];
-      if (v[i] < 0.0)
-        _vel_limit_lo[i] *= (1.0+limit_bound_expansion);
-      else
-        _vel_limit_lo[i] *= (1.0-limit_bound_expansion);
-    }
-    if (v[i] > _vel_limit_hi[i])
-    {
-      _vel_limit_hi[i] = v[i];
-      if (v[i] < 0.0)
-        _vel_limit_hi[i] *= (1.0-limit_bound_expansion);
-      else
-        _vel_limit_hi[i] *= (1.0+limit_bound_expansion);
-    }
-
-    assert(_vel_limit_lo[i] <= _vel_limit_hi[i]);
-  }
-}
-
-/// Checks whether a rigid body has exceeded its velocity limit and updates the velocity limit
-void RigidBody::check_vel_limit_exceeded_and_update()
-{
-  const unsigned SPATIAL_DIM = 6;
-
-  SVelocityd v = Pose3d::transform(_F, get_velocity());
-  for (unsigned i=0; i< SPATIAL_DIM; i++)
-  {
-    if (v[i] < _vel_limit_lo[i])
-    {
-      _vel_limit_lo[i] = v[i];
-       if (v[i] < 0.0)
-         _vel_limit_lo[i] *= (1.0+limit_bound_expansion);
-       else
-         _vel_limit_lo[i] *= (1.0-limit_bound_expansion);
-      _vel_limit_exceeded = true;
-    }
-    if (v[i] > _vel_limit_hi[i])
-    {
-      _vel_limit_hi[i] = v[i];
-       if (v[i] < 0.0)
-         _vel_limit_hi[i] *= (1.0-limit_bound_expansion);
-       else
-         _vel_limit_hi[i] *= (1.0+limit_bound_expansion);
-      _vel_limit_exceeded = true;
-    }
-    assert(_vel_limit_lo[i] <= _vel_limit_hi[i]);
-  }
-}
-
-/// Gets the frame in which kinematics and dynamics computations occur
-shared_ptr<const Pose3d> RigidBody::get_computation_frame() const
-{
-  switch (_rftype)
-  {
-    case eLink:
-      return _F;
-
-    case eLinkInertia:
-      return _jF;
-
-    case eLinkCOM:
-      return _F2;
-
-    case eGlobal:
-      return shared_ptr<const Pose3d>();
-
-    case eJoint:
-      return (_abody.expired() || is_base()) ? _F : get_inner_joint_explicit()->get_pose();
-
-    default:
-      assert(false);
-  }
-
-  return shared_ptr<const Pose3d>();
-}
-
-/// Rotates the rigid body
-void RigidBody::rotate(const Quatd& q)
-{
-  // save the current relative pose
-  shared_ptr<const Pose3d> Frel = _F->rpose;
-
-  // update the rotation
-  _F->update_relative_pose(GLOBAL);
-  _F->q *= q;
-  _F->update_relative_pose(Frel);
-
-  // update the mixed pose
-  update_mixed_pose();
-
-  // invalidate vector quantities
-  _forcei_valid = _forcem_valid = _force0_valid = false;
-  _xdi_valid = _xdm_valid = _xd0_valid = false;
-  _xddi_valid = _xddm_valid = _xdd0_valid = false;
-
-  // invalidate inertias
-  _Ji_valid = false;
-  _Jj_valid = false;
-  _J0_valid = false;
-  _Jcom_valid = false;
-
-  // invalidate every outer rigid body
-  vector<RigidBodyPtr> outer;
-  BOOST_FOREACH(JointPtr j, _outer_joints)
-  {
-    if (j->get_constraint_type() == Joint::eExplicit)
-      outer.push_back(j->get_outboard_link());
-  }
-  vector<RigidBodyPtr>::const_iterator end = std::unique(outer.begin(), outer.end());
-  for (vector<RigidBodyPtr>::const_iterator i = outer.begin(); i != end; i++)
-    (*i)->invalidate_pose_vectors();
-}
-
-/// Gets the time derivative of the Jacobian that converts velocities from this body in the source pose to velocities of the particular link in the target pose
-MatrixNd& RigidBody::calc_jacobian_dot(shared_ptr<const Pose3d> source_pose, shared_ptr<const Pose3d> target_pose, DynamicBodyPtr body, MatrixNd& J)
-{
-  const unsigned SPATIAL_DIM = 6;
-
-  if (body != shared_from_this())
-    throw std::runtime_error("RigidBody::calc_jacobian_dot() called with wrong body!");
-
-  if (!is_enabled())
-  {
-    J.set_zero(SPATIAL_DIM, 0);
-    return J;
-  }
-
-  // construct the spatial transform
-  Pose3d::dot_spatial_transform_to_matrix2(source_pose, target_pose, J);
-
-  return J;
-}
-
-/// Gets the time derivative of the Jacobian that converts velocities from this body in the source pose to velocities of the particular link in the target pose
-MatrixNd& RigidBody::calc_jacobian(shared_ptr<const Pose3d> source_pose, shared_ptr<const Pose3d> target_pose, DynamicBodyPtr body, MatrixNd& J)
-{
-  const unsigned SPATIAL_DIM = 6;
-
-  if (body != shared_from_this())
-    throw std::runtime_error("RigidBody::calc_jacobian() called with wrong body!");
-
-  // if the body is disabled, do not compute a Jacobian
-  if (!is_enabled())
-  {
-    J.set_zero(6, 0);
-    return J;
-  }
-
-  // construct the spatial transform
-  Pose3d::spatial_transform_to_matrix2(source_pose, target_pose, J);
-
-  FILE_LOG(LOG_DYNAMICS) << "RigidBody::calc_jacobian() entered" << std::endl;
-
-  return J;
-}
-
-/// Translates the rigid body
-void RigidBody::translate(const Origin3d& x)
-{
-  // save the current relative pose
-  shared_ptr<const Pose3d> Frel = _F->rpose;
-
-  // update the translation
-  _F->update_relative_pose(GLOBAL);
-  _F->x += x;
-  _F->update_relative_pose(Frel);
-
-  // update the mixed pose
-  update_mixed_pose();
-
-  // invalidate vector quantities
-  _forcei_valid = _forcem_valid = _force0_valid = false;
-  _xdi_valid = _xdm_valid = _xd0_valid = false;
-  _xddi_valid = _xddm_valid = _xdd0_valid = false;
-
-  // invalidate inertias
-  _Ji_valid = false;
-  _Jj_valid = false;
-  _J0_valid = false;
-  _Jcom_valid = false;
-
-  // invalidate every outer rigid body
-  vector<RigidBodyPtr> outer;
-  BOOST_FOREACH(JointPtr j, _outer_joints)
-  {
-    if (j->get_constraint_type() == Joint::eExplicit)
-      outer.push_back(j->get_outboard_link());
-  }
-  vector<RigidBodyPtr>::const_iterator end = std::unique(outer.begin(), outer.end());
-  for (vector<RigidBodyPtr>::const_iterator i = outer.begin(); i != end; i++)
-    (*i)->invalidate_pose_vectors();
-}
-
-/// (Re)sets the computation frame
-void RigidBody::set_computation_frame_type(ReferenceFrameType rftype)
-{
-  // correct rftype if necessary
-  if (_abody.expired() && rftype == eJoint)
-    rftype = eLink;
-
-  // store the new reference frame type
-  _rftype = rftype;
-}
-
-/// Computes the forward dynamics for this body
-void RigidBody::calc_fwd_dyn()
-{
-  // if the body is free, just compute linear and angular acceleration via
-  // Newton's and Euler's laws
-  if (_abody.expired())
-  {
-    // don't do anything if the body is enabled
-    if (!is_enabled())
-      return;
-
-    // make sure that the inertia is reasonable
-    const SpatialRBInertiad& J = get_inertia();
-    #ifndef NDEBUG
-    if (J.m <= 0.0 || J.J.norm_inf() <= 0.0)
-      throw std::runtime_error("Tried to calculate forward dynamics on body with zero mass/inertia");
-    #endif
-
-    // otherwise, calculate forward dynamics
-    SForced f = sum_forces() - calc_euler_torques();
-    SAcceld xdd = J.inverse_mult(f);
-
-FILE_LOG(LOG_SIMULATOR) << "Dynamics: " << Pose3d::transform(_F2, xdd) << std::endl;
-    // set the acceleration
-    switch (_rftype)
-    {
-      case eGlobal:
-        _xdd0 = xdd;
-        _xddcom = Pose3d::transform(_F2, xdd);
-        _xddi_valid = _xddj_valid = _xddm_valid = false;
-        break;
-
-      case eLinkCOM:
-        _xddcom = xdd;
-        _xddi_valid = _xddj_valid = _xddm_valid = _xdd0_valid = false;
-        break;
-
-      case eLink:
-        _xddi = xdd;
-        _xddcom = Pose3d::transform(_F2, xdd);
-        _xddi_valid = true;
-        _xddj_valid = _xddm_valid = _xdd0_valid = false;
-        break;
-
-      case eLinkInertia:
-        _xddm = xdd;
-        _xddcom = Pose3d::transform(_F2, xdd);
-        _xddm_valid = true;
-        _xddi_valid = _xddj_valid = _xdd0_valid = false;
-        break;
-
-      case eJoint:
-        _xddj = xdd;
-        _xddcom = Pose3d::transform(_F2, xdd);
-        _xddj_valid = true;
-        _xddi_valid = _xddm_valid = _xdd0_valid = false;
-        break;
-
-      default:
-        assert(false);
-    }
-  }
-  else
-  {
-    // otherwise, need to call forward dynamics on the articulated body
-    ArticulatedBodyPtr abody(_abody);
-
-    // calculate forward dynamics on it
-    abody->calc_fwd_dyn();
-  }
-}
-
-/// Sets the body to enabled / disabled.
-/**
- * If the body is disabled, the linear and angular velocity are set to zero,
- * and the body will not be updated if it is attempted to integrate its
- * equations of motion.
- */
-void RigidBody::set_enabled(bool flag)
-{
-  // mark as enabled / disabled
-  _enabled = flag;
-
-  // if disabled, then zero the velocities and accelerations
-  if (!_enabled)
-  {
-    _xdcom.set_zero();
-    _xddcom.set_zero();
-    _xd0.set_zero();
-    _xdd0.set_zero();
-    _xdi.set_zero();
-    _xddi.set_zero();
-    _xdj.set_zero();
-    _xddj.set_zero();
-    _xdm.set_zero();
-    _xddm.set_zero();
-    _xdi_valid = _xdj_valid = _xdm_valid = _xd0_valid = true;
-    _xddi_valid = _xddj_valid = _xddm_valid = _xdd0_valid = true;
-  }
-}
-
-/// Sets the velocity of this body
-void RigidBody::set_velocity(const SVelocityd& xd)
-{
-  // set the velocity
-  _xdcom = Pose3d::transform(_F2, xd);
-
-  // invalidate the remaining velocities
-  _xdi_valid = _xdj_valid = _xdm_valid = _xd0_valid = false;
-
-  // see whether we can re-validate a velocity
-  if (xd.pose == _F)
-  {
-    _xdi_valid = true;
-    _xdi = xd;
-  }
-  else if (xd.pose == _jF)
-  {
-    _xdm_valid = true;
-    _xdm = xd;
-  }
-  else if (!is_base() && xd.pose == get_inner_joint_explicit()->get_pose())
-  {
-    _xdj_valid = true;
-    _xdj = xd;
-  }
-  else if (xd.pose == GLOBAL)
-  {
-    _xd0_valid = true;
-    _xd0 = xd;
-  }
-=======
->>>>>>> 1b625743
 }
 
 /// Applies a generalized impulse to the rigid body (calls the simulator)
