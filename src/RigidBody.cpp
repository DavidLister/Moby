--- conflicted
+++ resolved
@@ -18,14 +18,9 @@
 #include <Moby/Spatial.h>
 #include <Moby/RigidBody.h>
 #ifdef USE_OSG
-<<<<<<< HEAD
 #include "Color.h"
 #endif
 
-=======
-# include <Moby/Color.h>
-#endif
->>>>>>> e971d8fc
 using namespace Ravelin;
 using namespace Moby;
 using boost::shared_ptr;
