/****************************************************************************
 * Copyright 2015 Evan Drumwright
 * This library is distributed under the terms of the Apache V2.0
 * License (obtainable from http://www.apache.org/licenses/LICENSE-2.0).
 ****************************************************************************/

#include <unistd.h>
#include <boost/tuple/tuple.hpp>
#include <Moby/XMLTree.h>
#include <Moby/ArticulatedBody.h>
#include <Moby/RigidBody.h>
#include <Moby/RecurrentForce.h>
#include <Moby/DynamicBody.h>
#include <Moby/CollisionGeometry.h>
#include <Moby/CollisionDetection.h>
#include <Moby/ContactParameters.h>
#include <Moby/VariableStepIntegrator.h>
#include <Moby/ImpactToleranceException.h>
#include <Moby/SustainedUnilateralConstraintSolveFailException.h>
#include <Moby/InvalidStateException.h>
#include <Moby/InvalidVelocityException.h>
#include <Moby/Dissipation.h>
#include <Moby/TimeSteppingSimulator.h>

#ifdef USE_OSG
#include <osg/Geometry>
#include <osg/Geode>
#include <osg/ShapeDrawable>
#include <osg/PositionAttitudeTransform>
#include <osg/Quat>
#endif // USE_OSG

using std::endl;
using std::set;
using std::list;
using std::vector;
using std::map;
using std::make_pair;
using std::multimap;
using std::pair;
using boost::tuple;
using boost::shared_ptr;
using boost::dynamic_pointer_cast;
using namespace Ravelin;
using namespace Moby;

/// Default constructor
TimeSteppingSimulator::TimeSteppingSimulator()
{
  min_step_size = NEAR_ZERO;
}

/// Steps the simulator forward by the given step size
double TimeSteppingSimulator::step(double step_size)
{
  const double INF = std::numeric_limits<double>::max();

  // determine the set of collision geometries
  determine_geometries();

  // clear one-step visualization data
  #ifdef USE_OSG
  _transient_vdata->removeChildren(0, _transient_vdata->getNumChildren());
  #endif

  // clear stored derivatives
  _current_dx.resize(0);

  FILE_LOG(LOG_SIMULATOR) << "+stepping simulation from time: " << this->current_time << " by " << step_size << std::endl;
  if (LOGGING(LOG_SIMULATOR))
  {
    VectorNd q, qd;
    BOOST_FOREACH(DynamicBodyPtr db, _bodies)
    {
      db->get_generalized_coordinates(DynamicBody::eEuler, q);
      db->get_generalized_velocity(DynamicBody::eSpatial, qd);
      FILE_LOG(LOG_SIMULATOR) << " body " << db->id << " Euler coordinates (before): " << q << std::endl;
      FILE_LOG(LOG_SIMULATOR) << " body " << db->id << " spatial velocity (before): " << qd << std::endl;
    }
  }

  // do broad phase collision detection (must be done before any Euler steps)
  broad_phase(step_size);

  // compute pairwise distances at the current configuration
  calc_pairwise_distances();

  // do the Euler step
  step_si_Euler(step_size);

  // call the callback
  if (post_step_callback_fn)
    post_step_callback_fn(this);

  std::ofstream out("cvio.dat", std::ostream::app);
  double d = std::numeric_limits<double>::max();
  for (unsigned i=0; i< _pairwise_distances.size(); i++)
    d = std::min(d, _pairwise_distances[i].dist);
  out << d << std::endl;
  out.close();

  return step_size;
}

/// Computes impacting unilateral constraint forces, but does *not* do post-processing 
void TimeSteppingSimulator::calc_impacting_unilateral_constraint_forces2(double dt)
{
  // if there are no constraints, quit now
  if (_rigid_constraints.empty())
    return;

  // call the callback function, if any
  if (constraint_callback_fn)
    (*constraint_callback_fn)(_rigid_constraints, constraint_callback_data);

  // preprocess constraints
  for (unsigned i=0; i< _rigid_constraints.size(); i++)
    preprocess_constraint(_rigid_constraints[i]);

  // look for the case where there are no impacting constraints
  bool none_impacting = true;
  for (unsigned i=0; i< _rigid_constraints.size(); i++)
    if (_rigid_constraints[i].determine_constraint_class() == UnilateralConstraint::eNegative)
    {
      none_impacting = false;
      break;
    }

  // if there are no impacts, return
  if (none_impacting)
    return;

  // if the setting is enabled, draw all contact constraints
  if( render_contact_points ) {
    for ( std::vector<UnilateralConstraint>::iterator it = _rigid_constraints.begin(); it < _rigid_constraints.end(); it++ ) {
      UnilateralConstraint& constraint = *it;
      if( constraint.constraint_type != UnilateralConstraint::eContact ) continue;
      visualize_contact( constraint );
    }
  }

  // compute impulses here...
  try
  {
    _impact_constraint_handler.process_constraints(_rigid_constraints);
  }
  catch (ImpactToleranceException e)
  {
    #ifndef NDEBUG
    std::cerr << "warning: impacting constraint tolerances exceeded" << std::endl;
    #endif
  }
}

#define NEW_MINISTEP
#ifdef NEW_MINISTEP
/// Does a full integration cycle (but not necessarily a full step)
double TimeSteppingSimulator::do_mini_step(double dt)
{
  // only process dynamic bodies
  static std::vector<DynamicBodyPtr> bodies;
  if(bodies.empty()){
    for (unsigned i=0; i< _bodies.size(); i++){
      RigidBodyPtr rb = dynamic_pointer_cast<RigidBody>(_bodies[i]);
      if(rb)
        if(!rb->is_enabled())
          continue;
      bodies.push_back(_bodies[i]);
    }
  }
  FILE_LOG(LOG_SIMULATOR) << "begin do_mini_step() " << current_time << std::endl;
  const double INF = std::numeric_limits<double>::max();
  VectorNd q, qd, qdd, eps;
  std::vector<VectorNd> qsave, vssave, vesave;

  // init qsave to proper size
  qsave.resize(bodies.size());
  vssave.resize(bodies.size());
  vesave.resize(bodies.size());

  // save generalized coordinates and velocities for all bodies
  for (unsigned i=0; i< bodies.size(); i++){
    bodies[i]->get_generalized_coordinates(DynamicBody::eEuler, qsave[i]);
    bodies[i]->get_generalized_velocity(DynamicBody::eEuler, vesave[i]);
    bodies[i]->get_generalized_velocity(DynamicBody::eSpatial, vssave[i]);
  }
 
  // see whether to initialize tolerances
  static bool tols_inited = false;
  static SVector6d lin_ang_pos_tol(INF,INF,INF,INF,INF,INF);
  static SVector6d lin_ang_vel_tol(INF,INF,INF,INF,INF,INF);
  if(!tols_inited){
    tols_inited = true;

    // init tolerances
    for (unsigned i=0; i< bodies.size(); i++){
      RigidBodyPtr rb = dynamic_pointer_cast<RigidBody>(bodies[i]);
      ArticulatedBodyPtr ab = dynamic_pointer_cast<ArticulatedBody>(bodies[i]);
      if(rb){
        lin_ang_pos_tol.to_vector(rb->abs_pos_err_tol ) ;
        lin_ang_vel_tol.to_vector(rb->abs_vel_err_tol ) ;
      } else if (ab) {
        BOOST_FOREACH(rb, ab->get_links()){
          lin_ang_pos_tol.to_vector(rb->abs_pos_err_tol);
          lin_ang_vel_tol.to_vector(rb->abs_vel_err_tol);
        }
      }
    }
  }
  
  // set the amount stepped
  double h = dt;
 
  // EMD: why are these two calls disabled?
  // initially do CA calculation to save some time
  // do broad phase collision detection
  //broad_phase(h);

  // compute pairwise distances
  //calc_pairwise_distances();

  // TODO: read this in properly
  double min_CA_step_size = 0.005;

  // get the conservative advancement step
  //double tc = std::max(min_CA_step_size, calc_next_CA_Euler_step(contact_dist_thresh));
  //FILE_LOG(LOG_SIMULATOR) << "Conservative advancement step (initial): " << tc << std::endl;

  //h = std::min(h,tc);

  //   
  std::vector<VectorNd> qesave_large, qssave_large, vsave_large;
  std::vector<VectorNd> qesave_small, qssave_small, vsave_small;
  qssave_large.resize(bodies.size());
  qssave_small.resize(bodies.size());
  qesave_large.resize(bodies.size());
  qesave_small.resize(bodies.size());
  vsave_large.resize(bodies.size());
  vsave_small.resize(bodies.size());
  
  while (true) { // Loop to collisison free time
    while (true) { // loop to accurate integration
      //////////////////////////////////////
      //// INTEGRATION one large and two small steps 
      //////////////////////////////////////
      
      FILE_LOG(LOG_SIMULATOR) << "Finding maximum safe (accurate) integration step size: h =" << h << std::endl;
      
      //////////////////////////////////////
      //// INTEGRATION: one large step 
      // integrate the bodies' positions by h + conservative advancement step
      for (unsigned i=0; i< bodies.size(); i++)
      {
        bodies[i]->set_generalized_coordinates(DynamicBody::eEuler, qsave[i]);
        bodies[i]->set_generalized_velocity(DynamicBody::eSpatial, vssave[i]);
        (q = vesave[i]) *= (h);
        q += qsave[i];
        bodies[i]->set_generalized_coordinates(DynamicBody::eEuler, q);
        // EMD: below line is dangerous b/c of likely rpy bugs
        bodies[i]->get_generalized_coordinates(DynamicBody::eSpatial, qssave_large[i]);
        qesave_large[i] = q;
      }

      // compute forward dynamics using new positions
      calc_fwd_dyn();
<<<<<<< HEAD
    // Check if collisions occur in the interval
    // do broad phase collision detection
    broad_phase(h);
  // recompute pairwise distances
  calc_pairwise_distances();
=======
>>>>>>> 3ee32e8b

      // recompute pairwise distances
      calc_pairwise_distances();

      // find unilateral constraints
      find_unilateral_constraints(contact_dist_thresh);

      // handle any impacts
      calc_impacting_unilateral_constraint_forces(-1.0);

      // dissipate some energy
      if (_dissipator)
        _dissipator->apply(bodies);
  
      // integrate the bodies' velocities forward by h
      for (unsigned i=0; i< bodies.size(); i++)
      {
        bodies[i]->get_generalized_acceleration(qdd);
        bodies[i]->get_generalized_velocity(DynamicBody::eSpatial, qd);
        FILE_LOG(LOG_SIMULATOR) << "qd1" << qd << std::endl;
        FILE_LOG(LOG_SIMULATOR) << "qdd1" << qdd << std::endl;
        qdd *= h;
        qd += qdd;
        vsave_large[i] = qd;
      }
 
      //////////////////////////////////////
      //// INTEGRATION: 2 Small steps 
      // 1st
      for (unsigned i=0; i< bodies.size(); i++)
      {
        bodies[i]->set_generalized_coordinates(DynamicBody::eEuler, qsave[i]);
        bodies[i]->set_generalized_velocity(DynamicBody::eSpatial, vssave[i]);
        (q = vesave[i]) *= (h/2.0);
        q += qsave[i];
        bodies[i]->set_generalized_coordinates(DynamicBody::eEuler, q);
      }
      // compute forward dynamics
      calc_fwd_dyn();
    // Check if collisions occur in the interval
    // do broad phase collision detection
    broad_phase(h/2);
  // recompute pairwise distances
  calc_pairwise_distances();

  // find unilateral constraints
  find_unilateral_constraints(contact_dist_thresh);

  // handle any impacts
  calc_impacting_unilateral_constraint_forces(-1.0);

  // dissipate some energy
  if (_dissipator)
    _dissipator->apply(bodies);
  
      // integrate the bodies' velocities forward by h
      for (unsigned i=0; i< bodies.size(); i++)
      {
        // SI Euler ingegration for step 1 velocity
        bodies[i]->get_generalized_acceleration(qdd);
        bodies[i]->get_generalized_velocity(DynamicBody::eSpatial, qd);
        qdd *= (h/2.0);
        qd += qdd;
        bodies[i]->set_generalized_velocity(DynamicBody::eSpatial, qd);
        FILE_LOG(LOG_SIMULATOR) << "qd2" << qd << std::endl;
        FILE_LOG(LOG_SIMULATOR) << "qdd2" << qdd << std::endl;
        bodies[i]->get_generalized_velocity(DynamicBody::eEuler, qd);
        // Integration position
        bodies[i]->get_generalized_coordinates(DynamicBody::eEuler, q);
        qd *= (h/2.0);
        q += qd;
        bodies[i]->set_generalized_coordinates(DynamicBody::eEuler, q);
        bodies[i]->get_generalized_coordinates(DynamicBody::eSpatial, qssave_small[i]);
        qesave_small[i] = q;
      }
      // compute forward dynamics
      calc_fwd_dyn();
    // Check if collisions occur in the interval
    // do broad phase collision detection
    broad_phase(h/2);
  // recompute pairwise distances
  calc_pairwise_distances();

  // find unilateral constraints
  find_unilateral_constraints(contact_dist_thresh);

  // handle any impacts
  calc_impacting_unilateral_constraint_forces(-1.0);

  // dissipate some energy
  if (_dissipator)
    _dissipator->apply(bodies);
  
      // integrate the bodies' velocities forward by h
      for (unsigned i=0; i< bodies.size(); i++)
      {
        // SI Euler ingegration for step 2 velocity
        bodies[i]->get_generalized_acceleration(qdd);
        qdd *= (h/2.0);
        bodies[i]->get_generalized_velocity(DynamicBody::eSpatial, qd);
        qd += qdd;
        vsave_small[i] = qd;
        FILE_LOG(LOG_SIMULATOR) << "qd3" << qd << std::endl;
        FILE_LOG(LOG_SIMULATOR) << "qdd3" << qdd << std::endl;
      }

      //////////////////////////////////////
      ////  CHECK FOR INTEGRATION ACCURACY  
      //////////////////////////////////////
      
      // Set by absolute error calculation, determines the size of the smaller step
      double min_k = INF;
      // determine if this integration is successful
      // NOTE: Relative error sucks
      double error_exceeded = false;
      VectorNd energy_error(bodies.size());
      VectorNd energy_relative_error(bodies.size());
      for (unsigned i=0; i< bodies.size(); i++)
      {
        VectorNd momentum, v1_g,v2_g, v0;
        MatrixNd M1_g(6,6), M2_g(6,6),I0;
        int N = M1_g.rows();
        ArticulatedBodyPtr ab = dynamic_pointer_cast<ArticulatedBody>(bodies[i]);
        RigidBodyPtr rb = dynamic_pointer_cast<RigidBody>(bodies[i]);
        // if Articulated body, make the rigid body the base
        if(ab)
          rb = ab->get_base_link();
        ReferenceFrameType rftype = rb->get_computation_frame_type();
        rb->set_computation_frame_type(Moby::eGlobal);
        {
          bodies[i]->set_generalized_coordinates(DynamicBody::eEuler, qesave_large[i]);
          bodies[i]->set_generalized_velocity(DynamicBody::eSpatial, vsave_large[i]);
          
          // Get the articulted body inertia
          if(ab)
            bodies[i]->get_generalized_inertia(M1_g);
         
          N = M1_g.rows();
         
          // Correct the velocity to global
          v1_g = vsave_large[i];
          const SVelocityd& _xd0 = rb->get_velocity();
          _xd0.transpose_to_vector(v0);
          v1_g.segment(N-6,N) = v0;
          
          // Correct the inertial to global
          const SpatialRBInertiad& _J0 = rb->get_inertia();
          _J0.to_matrix(I0);
          M1_g.block(N-6,N,N-6,N) = I0;
        
          // While we're here, record the errors into the rigid body structure
          rb->abs_pos_err = (qssave_large[i]);
          rb->abs_vel_err = (v0);
          if (ab) {
            BOOST_FOREACH(RigidBodyPtr rb, ab->get_links()){
              if(rb->is_base())
                continue;
              ReferenceFrameType rftype = rb->get_computation_frame_type();
              rb->set_computation_frame_type(Moby::eGlobal);
              const SVelocityd& _xd0 = rb->get_velocity();
              _xd0.transpose_to_vector(v0);
              rb->abs_vel_err = (v0);
              
              rb->abs_pos_err = (qssave_large[i]);
              rb->set_computation_frame_type(rftype);
            }
          }
        }
        
        // Calc energy for this system
        double energy1 = M1_g.mult(v1_g,momentum).dot(v1_g);
        
        {
          // --- Now do the same for the 2 step case ---
          bodies[i]->set_generalized_coordinates(DynamicBody::eEuler, qesave_small[i]);
          bodies[i]->set_generalized_velocity(DynamicBody::eSpatial, vsave_small[i]);
          
          // Get the articulted body inertia
          if(ab)
            bodies[i]->get_generalized_inertia(M2_g);
         
          // Correct the velocity to global
          v2_g = vsave_small[i];
          const SVelocityd& _xd0 = rb->get_velocity();
          rb->_xd0.transpose_to_vector(v0);
          v2_g.segment(N-6,N) = v0;
          
          // Correct the inertial to global
          const SpatialRBInertiad& _J0 = rb->get_inertia();
          _J0.to_matrix(I0);
          M2_g.block(N-6,N,N-6,N) = I0;
          // While we're here, record the errors into the rigid body structure
          (rb->abs_pos_err -= qssave_small[i]) /=h;
          (rb->abs_vel_err -= v0) /=h;
          if (ab) {
            BOOST_FOREACH(RigidBodyPtr rb, ab->get_links()){
              if(rb->is_base())
                continue;
              ReferenceFrameType rftype = rb->get_computation_frame_type();
              rb->set_computation_frame_type(Moby::eGlobal);
              const SVelocityd& _xd0 = rb->get_velocity();
              _xd0.transpose_to_vector(v0);
              (rb->abs_vel_err -= v0) /=h;
              
              (rb->abs_pos_err -= qssave_small[i]) /=h;
              rb->set_computation_frame_type(rftype);
            }
          }
        } 
        rb->set_computation_frame_type(rftype);
        
        // Calc energy for this system
        double energy2 = M2_g.mult(v2_g,momentum).dot(v2_g);

        energy_error[i] = energy1-energy2;
        energy_relative_error[i] = energy_error[i]/energy2;
        //FILE_LOG(LOG_SIMULATOR) << "Velocity -- 1 steps (" <<  bodies[i]->id << ") " << v1_g << std::endl;
        //FILE_LOG(LOG_SIMULATOR) << "Velocity -- 2 steps (" <<  bodies[i]->id << ") " << v2_g << std::endl;
        //FILE_LOG(LOG_SIMULATOR) << "Inertia -- 1 steps (" <<  bodies[i]->id << ") " << M1_g << std::endl;
        //FILE_LOG(LOG_SIMULATOR) << "Inertia -- 2 steps (" <<  bodies[i]->id << ") " << M2_g << std::endl;

        FILE_LOG(LOG_SIMULATOR) << "Energy -- 1 step (" <<  bodies[i]->id << ") " << energy1 << std::endl;
        FILE_LOG(LOG_SIMULATOR) << "Energy -- 2 steps (" <<  bodies[i]->id << ") " << energy2 << std::endl;
        FILE_LOG(LOG_SIMULATOR) << "Energy error (" <<  bodies[i]->id << ") " <<  energy_error[i] << std::endl;
        FILE_LOG(LOG_SIMULATOR) << "Energy relative error (" <<  bodies[i]->id << ") " <<  energy_relative_error[i] << std::endl;

        // Position
        ((bodies[i]->abs_pos_err = qssave_small[i]) -= qssave_large[i]) /= h;
        // Velocity
        ((bodies[i]->abs_vel_err = vsave_small[i]) -= vsave_large[i]) /= h;
        
        if(rb){
          for(int j=0;j<6;j++){
            // record rel err
            // if rel err tol exceeded
            double k = 1.0;
            // Calc step scale
            if(fabs(rb->abs_pos_err[j]) > NEAR_ZERO)
              k = rb->abs_pos_err_tol[j]/fabs(rb->abs_pos_err[j]);
            min_k = std::min(min_k, k);
            if(fabs(rb->abs_vel_err[j]) > NEAR_ZERO)
              k = rb->abs_vel_err_tol[j]/fabs(rb->abs_vel_err[j]);
            min_k = std::min(min_k, k);
          }
          FILE_LOG(LOG_SIMULATOR) << "absolute position error (" <<  rb->id << ") " << rb->abs_pos_err << std::endl;
          //FILE_LOG(LOG_SIMULATOR) << "relative position error (" <<  rb->id << ") " << rb->rel_pos_err << std::endl;
          FILE_LOG(LOG_SIMULATOR) << "absolute velocity error (" <<  rb->id << ") " << rb->abs_vel_err << std::endl;
          //FILE_LOG(LOG_SIMULATOR) << "relative velocity error (" <<  rb->id << ") " << rb->rel_vel_err << std::endl;
        } else if (ab) {
          BOOST_FOREACH(RigidBodyPtr rb, ab->get_links()){
            if(rb->is_base())
              continue;
            for(int j=0;j<6;j++){
              // record rel err
              // if rel err tol exceeded
              double k = 1.0;
              // Calc step scale
              if(fabs(rb->abs_pos_err[j]) > NEAR_ZERO)
                k = rb->abs_pos_err_tol[j]/fabs(rb->abs_pos_err[j]);
              min_k = std::min(min_k, k);
              if(fabs(rb->abs_vel_err[j]) > NEAR_ZERO)
                k = rb->abs_vel_err_tol[j]/fabs(rb->abs_vel_err[j]);
              min_k = std::min(min_k, k);
            }
            FILE_LOG(LOG_SIMULATOR) << "absolute position error (" <<  rb->id << ") " << rb->abs_pos_err << std::endl;
            //FILE_LOG(LOG_SIMULATOR) << "relative position error (" <<  rb->id << ") " << rb->rel_pos_err << std::endl;
            FILE_LOG(LOG_SIMULATOR) << "absolute velocity error (" <<  rb->id << ") " << rb->abs_vel_err << std::endl;
            //FILE_LOG(LOG_SIMULATOR) << "relative velocity error (" <<  rb->id << ") " << rb->rel_vel_err << std::endl;
          }
        }

        const double LOW_ENERGY = 1.0e-4;
        const double ENERGY_ABS_TOL = 1.0e-4;
        const double ENERGY_REL_TOL = 1.0e-2;
        if(energy1 > LOW_ENERGY || energy2 > LOW_ENERGY){
          if(fabs(energy_relative_error[i]) > ENERGY_REL_TOL){
            // Check if this integration step is accurate enough
            error_exceeded = true;  
          }
        } else if (fabs(energy_error[i]) > ENERGY_ABS_TOL){
          error_exceeded = true;
        }

      }
      
      // If we exceed relative error bounds
      if(error_exceeded && h > min_step_size){
        FILE_LOG(LOG_SIMULATOR) << "Error too high at this step size!: " << h << std::endl;
        double new_h = 0.9*h*min_k;
        if(new_h > h)
          h = 0.9*h;
        else
          h = new_h;
        
        if(h < min_step_size)
          h = min_step_size;
        
        continue;
      }
#ifndef NDEBUG
      for (unsigned i=0; i< bodies.size(); i++)
      {
        FILE_LOG(LOG_SIMULATOR) << "Final Energy error (" <<  bodies[i]->id << ") " <<  energy_error[i] << std::endl;
        FILE_LOG(LOG_SIMULATOR) << "Final Energy relative error (" <<  bodies[i]->id << ") " <<  energy_relative_error[i] << std::endl;
        ArticulatedBodyPtr ab = dynamic_pointer_cast<ArticulatedBody>(bodies[i]);
        RigidBodyPtr rb = dynamic_pointer_cast<RigidBody>(bodies[i]);
        // if Articulated body, make the rigid body the base
        if(ab)
          rb = ab->get_base_link();
        if(rb){
          FILE_LOG(LOG_SIMULATOR) << "Final absolute position error (" <<  rb->id << ") " << rb->abs_pos_err << std::endl;
          FILE_LOG(LOG_SIMULATOR) << "Final absolute velocity error (" <<  rb->id << ") " << rb->abs_vel_err << std::endl;
        } else if (ab) {
          BOOST_FOREACH(RigidBodyPtr rb, ab->get_links()){
            FILE_LOG(LOG_SIMULATOR) << "Final absolute position error (" <<  rb->id << ") " << rb->abs_pos_err << std::endl;
            FILE_LOG(LOG_SIMULATOR) << "Final absolute velocity error (" <<  rb->id << ") " << rb->abs_vel_err << std::endl;
          }
        }
      }
#endif
      break;
    }
    FILE_LOG(LOG_SIMULATOR) << "Found maximum safe (accurate) integration step size (or at min-step-size): h =" << h << std::endl;
    FILE_LOG(LOG_SIMULATOR) << "Check if a collision occurs in this interval given error bounds" << std::endl;

    // Set third order optimal position (Richardson extrapolation)
    // for conservative advancement (do not update velocity)
    for (unsigned i=0; i< bodies.size(); i++)
    {
      // Position
      q = qesave_small[i];
      q *= 2;
      q -= qesave_large[i];
      int N = q.rows();
      
      Quatd q1(qesave_small[i][N-4],qesave_small[i][N-3],qesave_small[i][N-2],qesave_small[i][N-1]), 
            q2(qesave_large[i][N-4],qesave_large[i][N-3],qesave_large[i][N-2],qesave_large[i][N-1]), qR;
      qR = 2*q1+q2;
      qR.normalize();
      q[N-4] = qR.x;
      q[N-3] = qR.y;
      q[N-2] = qR.z;
      q[N-1] = qR.w;

      bodies[i]->set_generalized_coordinates(DynamicBody::eEuler, q);
      // Velocity
      bodies[i]->set_generalized_velocity(DynamicBody::eSpatial, vssave[i]);
    }

    // Check if collisions occur in the interval
    // do broad phase collision detection
    broad_phase(h);

    // compute pairwise distances
    calc_pairwise_distances();

    // get the conservative advancement step
    // NOTE: This calulation is un necessary for our experiments, 
    // we can be _less_ conservative with contact timing if we want
    //double tc = std::max(min_step_size, calc_next_CA_Euler_step_error(contact_dist_thresh, epsq, epsv));
    double tc = min_step_size;
    //try {
    tc = std::max(min_CA_step_size, calc_next_CA_Euler_step(contact_dist_thresh));
    FILE_LOG(LOG_SIMULATOR) << "Conservative advancement step (with error bounds): " << tc << std::endl;
    //} catch (...){}
    // If there is a possible collision in the interval.
    // set step size to time of collision (conservative estimate)
    // then check accuracy over that interval
    if(tc < h){
      FILE_LOG(LOG_SIMULATOR) << "Conservative advancement predicts collision in interval h: " << h << std::endl;
      h = tc;
      // And then restart process
      continue;
    } 
    // Else use current integration values to accurately integrate state
    // Then pass mini-step function on to rest of stepping function
    else {
      // Set third order optimal velocity (Richardson extrapolation)
      for (unsigned i=0; i< bodies.size(); i++)
      {
        // Velocity
        qd = vsave_small[i];
        qd *= 2;
        qd -= vsave_large[i];
        bodies[i]->set_generalized_velocity(DynamicBody::eSpatial, qd);
      }
      // End step size adjustment
      break;
    }
  }

  FILE_LOG(LOG_SIMULATOR) << "Safe integration ended w/ h = " << h << std::endl;

  // update the time
  current_time += h;

  // do a mini-step callback
  if (post_mini_step_callback_fn)
    post_mini_step_callback_fn((ConstraintSimulator*) this);

  FILE_LOG(LOG_SIMULATOR) << "end do_mini_step() " << current_time << std::endl;
  return h;
}
#else
/// Does a full integration cycle (but not necessarily a full step)
double TimeSteppingSimulator::do_mini_step(double dt)
{
  VectorNd q, qd, qdd;
  std::vector<VectorNd> qsave;

  // init qsave to proper size
  qsave.resize(_bodies.size());

  // save generalized coordinates for all bodies
  for (unsigned i=0; i< _bodies.size(); i++)
    _bodies[i]->get_generalized_coordinates(DynamicBody::eEuler, qsave[i]);

  // set the amount stepped
  double h = 0.0;

  // integrate positions until a new event is detected
  while (h < dt)
  {
    // do broad phase collision detection
    broad_phase(dt-h);

    // compute pairwise distances
    calc_pairwise_distances();

    // get the conservative advancement step
    double tc = std::max(min_step_size, calc_next_CA_Euler_step(contact_dist_thresh));
    FILE_LOG(LOG_SIMULATOR) << "Conservative advancement step: " << tc << std::endl;

    // don't take too large a step
    tc = std::min(dt-h, tc); 

    // integrate the bodies' positions by h + conservative advancement step
    for (unsigned i=0; i< _bodies.size(); i++)
    {
      _bodies[i]->set_generalized_coordinates(DynamicBody::eEuler, qsave[i]);
      _bodies[i]->get_generalized_velocity(DynamicBody::eEuler, q);
      q *= (h + tc);
      q += qsave[i];
       _bodies[i]->set_generalized_coordinates(DynamicBody::eEuler, q);
    }

    // update h
    h += tc;
  }

  FILE_LOG(LOG_SIMULATOR) << "Position integration ended w/h = " << h << std::endl;

  // compute forward dynamics
  calc_fwd_dyn();

  // integrate the bodies' velocities forward by h
  for (unsigned i=0; i< _bodies.size(); i++)
  {
    _bodies[i]->get_generalized_acceleration(qdd);
    qdd *= h;
    _bodies[i]->get_generalized_velocity(DynamicBody::eSpatial, qd);
    qd += qdd;
    _bodies[i]->set_generalized_velocity(DynamicBody::eSpatial, qd);
  }

  FILE_LOG(LOG_SIMULATOR) << "Integrated velocity by " << h << std::endl;

  // recompute pairwise distances
  calc_pairwise_distances();

  // find unilateral constraints
  find_unilateral_constraints(contact_dist_thresh);

  // handle any impacts
  calc_impacting_unilateral_constraint_forces(-1.0);

  // dissipate some energy
  if (_dissipator)
    _dissipator->apply(_bodies);

  // update the time
  current_time += h;

  // do a mini-step callback
  if (post_mini_step_callback_fn)
    post_mini_step_callback_fn((ConstraintSimulator*) this);

  return h;
/*
  VectorNd q, qd, qdd, v, vd;
  std::vector<VectorNd> qsave, qdsave, vsave, deltaqd, deltav;
  std::list<sorted_pair<CollisionGeometryPtr> > geom_diff;
  const double MIN_STEP_SIZE = 1e-10;

  // init qsave to proper size
  qsave.resize(_bodies.size());
  vsave.resize(_bodies.size());
  qdsave.resize(_bodies.size());
  deltaqd.resize(_bodies.size());
  deltav.resize(_bodies.size());


  // save all current body configurations and velocities
  for (unsigned i=0; i< _bodies.size(); i++)
  {
    _bodies[i]->get_generalized_coordinates(DynamicBody::eEuler, qsave[i]);
    _bodies[i]->get_generalized_velocity(DynamicBody::eSpatial, vsave[i]);
    _bodies[i]->get_generalized_velocity(DynamicBody::eEuler, qdsave[i]);
  }

  // integrate acceleration in 
  for (unsigned i=0; i< _bodies.size(); i++)
  {
    // get the current velocity  
    v = vsave[i]; 
   
    // integrate the acceleration into the velocity with a nominal step of 1.0
    _bodies[i]->get_generalized_acceleration(vd);
    v += vd;
    _bodies[i]->set_generalized_velocity(DynamicBody::eSpatial, v);
  }

  // compute impacts (if any), getting the new velocity
  calc_impacting_unilateral_constraint_forces2(-1.0);

  // get the change in velocity 
  for (unsigned i=0; i< _bodies.size(); i++)
  {
    // get the generalized velocity
    _bodies[i]->get_generalized_velocity(DynamicBody::eEuler, deltaqd[i]);
    _bodies[i]->get_generalized_velocity(DynamicBody::eSpatial, deltav[i]);

    // get the old generalized velocity
    deltaqd[i] -= qdsave[i];
    deltav[i] -= vsave[i];

    // reset the old generalized velocity
    _bodies[i]->set_generalized_velocity(DynamicBody::eEuler, qdsave[i]);

    // set the new generalized acceleration
    _bodies[i]->set_generalized_acceleration(deltav[i]);
  }

  // setup amount remaining to step
  double dt_remaining = dt;  

  // get contacts between geometries
  find_unilateral_constraints(contact_dist_thresh);
  std::set<sorted_pair<CollisionGeometryPtr> > contact_geoms = get_current_contact_geoms(); 

  // copy the pairwise distance vector
  vector<PairwiseDistInfo> current_pairwise_distances = _pairwise_distances;

  // setup backtracking constant
  const double BETA = 0.9;
  FILE_LOG(LOG_SIMULATOR) << "About to check whether backtracking necessary using dt=" << dt_remaining << std::endl;

  // determine maximum step
  step_forward(dt_remaining, qsave, qdsave, deltaqd);
  calc_pairwise_distances();
  if (!constraints_met(current_pairwise_distances))
  {
    while (dt_remaining > MIN_STEP_SIZE)
    {
      dt_remaining *= BETA;
      step_forward(dt_remaining, qsave, qdsave, deltaqd);
      calc_pairwise_distances();
      if (constraints_met(current_pairwise_distances))
        break; 
    }
  }
  
  FILE_LOG(LOG_SIMULATOR) << "Found maximum dt=" << dt_remaining << std::endl;

  // setup accumulator for h
  double h_accum = 0.0;

  // get contacts between geometries
  step_forward(0.0, qsave, qdsave, deltaqd);
  calc_pairwise_distances();

  // loop until we have a new contact made
  while (h_accum < dt_remaining)
  {
    // get the time of the next event(s), skipping events at current step
    double h = std::min(calc_next_CA_Euler_step(contact_dist_thresh), dt_remaining);
    FILE_LOG(LOG_SIMULATOR) << "stepping bodies tentatively forward by " << h << std::endl;
    if (h < MIN_STEP_SIZE)
      h = std::min(MIN_STEP_SIZE, dt_remaining);

    // step forward by h 
    step_forward(h_accum+h, qsave, qdsave, deltaqd);

    // recompute pairwise distance
    calc_pairwise_distances();

    // see whether any new contacts were made
    geom_diff.clear();
    find_unilateral_constraints(contact_dist_thresh);
    std::set<sorted_pair<CollisionGeometryPtr> > new_contact_geoms = get_current_contact_geoms(); 
    std::set_difference(new_contact_geoms.begin(), new_contact_geoms.end(), contact_geoms.begin(), contact_geoms.end(), std::back_inserter(geom_diff));
    if (!geom_diff.empty())
    {
      step_forward(h_accum+h, qsave, qdsave, deltaqd);
      calc_pairwise_distances();
      if (LOGGING(LOG_SIMULATOR))
      {
        for (unsigned i=0; i< _pairwise_distances.size(); i++)
          if (_pairwise_distances[i].dist < 0.0)
            FILE_LOG(LOG_SIMULATOR) << "minimum distance: " << _pairwise_distances[i].dist << std::endl;
      }
      FILE_LOG(LOG_SIMULATOR) << "new contact reported: quitting" << std::endl;
      break;
    }

    // update h_accum
    h_accum += h;
    dt_remaining -= h;
  }

  // update rigid constraints
  for (unsigned i=0; i< _rigid_constraints.size(); i++)
  {
    _rigid_constraints[i].contact_impulse *= h_accum;
    _rigid_constraints[i].limit_impulse *= h_accum;
  }

  // call the post application callback, if any
  if (constraint_post_callback_fn)
    (*constraint_post_callback_fn)(_rigid_constraints, constraint_post_callback_data);

  if (LOGGING(LOG_SIMULATOR))
  {
    for (unsigned i=0; i< _pairwise_distances.size(); i++)
      if (_pairwise_distances[i].dist < 0.0)
        FILE_LOG(LOG_SIMULATOR) << "minimum distance: " << _pairwise_distances[i].dist << std::endl;
  }

  return h_accum; 
*/
}
#endif

/// Checks to see whether all constraints are met
bool TimeSteppingSimulator::constraints_met(const std::vector<PairwiseDistInfo>& current_pairwise_distances)
{
  // see whether constraints are met to specified tolerance
  for (unsigned i=0; i< _pairwise_distances.size(); i++)
  {
    const PairwiseDistInfo& pdi = _pairwise_distances[i];
    if (current_pairwise_distances[i].dist < 0.0 &&
        pdi.dist < current_pairwise_distances[i].dist - NEAR_ZERO)
    {
      // check whether one of the bodies is compliant
      RigidBodyPtr rba = dynamic_pointer_cast<RigidBody>(pdi.a->get_single_body());
      RigidBodyPtr rbb = dynamic_pointer_cast<RigidBody>(pdi.b->get_single_body());
      if (rba->compliance == RigidBody::eCompliant || 
          rbb->compliance == RigidBody::eCompliant)
        continue;

      FILE_LOG(LOG_SIMULATOR) << "signed distance between " << rba->id << " and " << rbb->id << "(" << pdi.dist << ") below tolerance: " << (pdi.dist - current_pairwise_distances[i].dist) << std::endl;

      return false;
    }
  }

  return true;
}

/// Gets the current set of contact geometries
std::set<sorted_pair<CollisionGeometryPtr> > TimeSteppingSimulator::get_current_contact_geoms() const
{
  std::set<sorted_pair<CollisionGeometryPtr> > contact_geoms;

  for (unsigned i=0; i< _rigid_constraints.size(); i++)
    contact_geoms.insert(make_sorted_pair(_rigid_constraints[i].contact_geom1, _rigid_constraints[i].contact_geom2));

  return contact_geoms; 
}

/// Finds the next event time assuming constant velocity
/**
 * This method returns the next possible time of contact, discarding current
 * contacts from consideration. 
 * \note proper operation of this function is critical. If the function
 *       improperly designates an event as not occuring at the current time,
 *       calc_next_CA_Euler_step(.) will return a small value and prevent large
 *       integration steps from being taken. If the function improperly
 *       designates an event as occuring at the current time, constraint
 *       violation could occur.
 */
double TimeSteppingSimulator::calc_next_CA_Euler_step(double contact_dist_thresh) const
{
  const double INF = std::numeric_limits<double>::max();
  double next_event_time = INF;

  FILE_LOG(LOG_SIMULATOR) << "TimeSteppingSimulator::calc_next_CA_Euler_step entered" << std::endl; 

  // process each articulated body, looking for next joint events
  for (unsigned i=0; i< _bodies.size(); i++)
  {
    // see whether the i'th body is articulated
    ArticulatedBodyPtr ab = dynamic_pointer_cast<ArticulatedBody>(_bodies[i]);
    if (!ab)
      continue;

    // if the body is kinematically controlled, do nothing
    if (ab->get_kinematic())
      continue;

    // get limit events in [t, t+dt] (if any)
    const vector<JointPtr>& joints = ab->get_joints();
    for (unsigned i=0; i< joints.size(); i++)
      for (unsigned j=0; j< joints[i]->num_dof(); j++)
      {
        if (joints[i]->q[j] < joints[i]->hilimit[j] && joints[i]->qd[j] > 0.0)
        {
          double t = (joints[i]->hilimit[j] - joints[i]->q[j])/joints[i]->qd[j];
          next_event_time = std::min(next_event_time, t);
        }
        if (joints[i]->q[j] > joints[i]->lolimit[j] && joints[i]->qd[j] < 0.0)
        {
          double t = (joints[i]->lolimit[j] - joints[i]->q[j])/joints[i]->qd[j];
          next_event_time = std::min(next_event_time, t);
        }
      }
  }

  // if the distance between any pair of bodies is sufficiently small
  // get next possible event time
  BOOST_FOREACH(PairwiseDistInfo pdi, _pairwise_distances)
  {
    // only process if neither of the bodies is compliant
    RigidBodyPtr rba = dynamic_pointer_cast<RigidBody>(pdi.a->get_single_body());
    RigidBodyPtr rbb = dynamic_pointer_cast<RigidBody>(pdi.b->get_single_body());
    if (rba->compliance == RigidBody::eCompliant || 
        rbb->compliance == RigidBody::eCompliant)
      continue; 

      // compute an upper bound on the event time
      double event_time = _coldet->calc_CA_Euler_step(pdi);

      FILE_LOG(LOG_SIMULATOR) << "Next contact time between " << pdi.a->get_single_body()->id << " and " << pdi.b->get_single_body()->id << ": " << event_time << std::endl;

      // not a current event, find when it could become active
      next_event_time = std::min(next_event_time, event_time);
    }

  FILE_LOG(LOG_SIMULATOR) << "TimeSteppingSimulator::calc_next_CA_Euler_step exited" << std::endl; 

  return next_event_time;
}

/// Does a semi-implicit step
void TimeSteppingSimulator::step_si_Euler(double dt)
{
  FILE_LOG(LOG_SIMULATOR) << "-- doing semi-implicit Euler step" << std::endl;
  const double INF = std::numeric_limits<double>::max();

  // do a number of mini-steps until integrated forward fully
  double h = 0.0;
  while (h < dt)
    h += do_mini_step(dt-h);

  if (LOGGING(LOG_SIMULATOR))
  {
    VectorNd q;
    BOOST_FOREACH(DynamicBodyPtr db, _bodies)
    {
      db->get_generalized_coordinates(DynamicBody::eEuler, q);
      FILE_LOG(LOG_SIMULATOR) << " body " << db->id << " position (after integration): " << q << std::endl;
    }
  }

  FILE_LOG(LOG_SIMULATOR) << "-- semi-implicit Euler step completed" << std::endl;
}

/// Implements Base::load_from_xml()
void TimeSteppingSimulator::load_from_xml(shared_ptr<const XMLTree> node, map<std::string, BasePtr>& id_map)
{
  list<shared_ptr<const XMLTree> > child_nodes;
  map<std::string, BasePtr>::const_iterator id_iter;

  // do not verify node name b/c this may be a parent class
  // assert(strcasecmp(node->name.c_str(), "TimeSteppingSimulator") == 0);

  // first, load all data specified to the ConstraintSimulator object
  ConstraintSimulator::load_from_xml(node, id_map);

  // read the minimum step size
  XMLAttrib* min_step_attrib = node->get_attrib("min-step-size");
  if (min_step_attrib)
    min_step_size = min_step_attrib->get_real_value();
}

/// Implements Base::save_to_xml()
void TimeSteppingSimulator::save_to_xml(XMLTreePtr node, list<shared_ptr<const Base> >& shared_objects) const
{
  // call ConstraintSimulator's save method 
  ConstraintSimulator::save_to_xml(node, shared_objects);

  // reset the node's name
  node->name = "TimeSteppingSimulator";

  // save the minimum step size
  node->attribs.insert(XMLAttrib("min-step-size", min_step_size));
}

<|MERGE_RESOLUTION|>--- conflicted
+++ resolved
@@ -263,14 +263,9 @@
 
       // compute forward dynamics using new positions
       calc_fwd_dyn();
-<<<<<<< HEAD
     // Check if collisions occur in the interval
     // do broad phase collision detection
     broad_phase(h);
-  // recompute pairwise distances
-  calc_pairwise_distances();
-=======
->>>>>>> 3ee32e8b
 
       // recompute pairwise distances
       calc_pairwise_distances();
