#include <iomanip>
#include <boost/foreach.hpp>
#include <boost/algorithm/minmax_element.hpp>
#include <limits>
#include <set>
#include <cmath>
#include <numeric>

#include <Ravelin/LinAlgd.h>
#include <Ravelin/MatrixNd.h>
#include <Ravelin/VectorNd.h>

#include <Moby/RCArticulatedBody.h>
#include <Moby/Constants.h>
#include <Moby/CollisionGeometry.h>
#include <Moby/SingleBody.h>
#include <Moby/RigidBody.h>
#include <Moby/Log.h>
#include <Moby/XMLTree.h>
#include <Moby/NumericalException.h>
#include <Moby/SustainedUnilateralConstraintSolveFailException.h>
#include <Moby/CompGeom.h>

#include <Moby/UnilateralConstraint.h>
#include <Moby/SustainedUnilateralConstraintHandler.h>
#include <Moby/SustainedUnilateralConstraintProblemData.h>

using namespace Ravelin;
using namespace Moby;
using std::pair;
using std::list;
using std::vector;
using std::map;
using std::multimap;
using std::set;
using std::endl;
using boost::shared_ptr;
using boost::dynamic_pointer_cast;

/// Sets up the default parameters for the sustained unilateral handler
SustainedUnilateralConstraintHandler::SustainedUnilateralConstraintHandler(){}

// Processes sustained unilateral constraints
void SustainedUnilateralConstraintHandler::process_constraints(const vector<UnilateralConstraint>& constraints)
{
  FILE_LOG(LOG_CONSTRAINT) << "*************************************************************";
  FILE_LOG(LOG_CONSTRAINT) << endl;
  FILE_LOG(LOG_CONSTRAINT) << "SustainedUnilateralConstraintHandler::process_constraints() entered";
  FILE_LOG(LOG_CONSTRAINT) << endl;
  FILE_LOG(LOG_CONSTRAINT) << "*************************************************************";
  FILE_LOG(LOG_CONSTRAINT) << endl;

  // apply the method to all constraints
  if (!constraints.empty())
    apply_model(constraints);

  FILE_LOG(LOG_CONSTRAINT) << "*************************************************************" << endl;
  FILE_LOG(LOG_CONSTRAINT) << "SustainedUnilateralConstraintHandler::process_constraints() exited" << endl;
  FILE_LOG(LOG_CONSTRAINT) << "*************************************************************" << endl;
}

/// Applies the model to a set of constraints
/**
 * \param constraints a set of constraints
 */
void SustainedUnilateralConstraintHandler::apply_model(const vector<UnilateralConstraint>& constraints)
{
  // **********************************************************
  // determine sets of connected constraints
  // **********************************************************
  list<list<UnilateralConstraint*> > groups;
  UnilateralConstraint::determine_connected_constraints(constraints, groups);
  UnilateralConstraint::remove_inactive_groups(groups);

  // **********************************************************
  // do method for each connected set
  // **********************************************************
  for (list<list<UnilateralConstraint*> >::iterator i = groups.begin(); i != groups.end(); i++)
  {
    // determine contact tangents
    for (list<UnilateralConstraint*>::iterator j = i->begin(); j != i->end(); j++)
      if ((*j)->constraint_type == UnilateralConstraint::eContact)
        (*j)->determine_contact_tangents();

      // copy the list of constraints
      list<UnilateralConstraint*> rconstraints = *i;

      FILE_LOG(LOG_CONSTRAINT) << " -- pre-acceleration (all constraints: " << std::endl;
      for (list<UnilateralConstraint*>::iterator j = i->begin(); j != i->end(); j++)
        FILE_LOG(LOG_CONSTRAINT) << "    constraint: " << std::endl << **j;

      // determine a reduced set of constraints
      UnilateralConstraint::determine_minimal_set(rconstraints);

      // look to see whether all constraints have zero Coulomb friction
      bool all_frictionless = true;
      BOOST_FOREACH(UnilateralConstraint* e, rconstraints)
        if (e->constraint_type == UnilateralConstraint::eContact && e->contact_mu_coulomb > 0.0)
        {
          all_frictionless = false;
          break;
        }

      // apply model to the reduced constraints
      if (all_frictionless)
        apply_purely_viscous_model_to_connected_constraints(rconstraints);
      else
        apply_model_to_connected_constraints(rconstraints);
  }
}

/// Applies the Coulomb / viscous model to a set of connected constraints
/**
 * \param constraints a set of connected constraints
 */
void SustainedUnilateralConstraintHandler::apply_model_to_connected_constraints(const list<UnilateralConstraint*>& constraints)
{
  FILE_LOG(LOG_CONSTRAINT) << "SustainedUnilateralConstraintHandler::apply_model_to_connected_constraints() entered" << endl;

  // reset problem data
  _epd.reset();

  // save the constraints
  _epd.constraints = vector<UnilateralConstraint*>(constraints.begin(), constraints.end());

  // initialize constants and set easy to set constants
  _epd.contact_constraints.clear();
  _epd.limit_constraints.clear();
  _epd.N_CONTACTS = 0;
  _epd.N_LIMITS = 0;
  for (unsigned i=0; i< constraints.size(); i++)
  {
    if (_epd.constraints[i]->constraint_type == UnilateralConstraint::eContact)
    {
      _epd.N_CONTACTS++;
      _epd.contact_constraints.push_back(_epd.constraints[i]);
    }
    else if (_epd.constraints[i]->constraint_type == UnilateralConstraint::eLimit)
    {
      _epd.N_LIMITS++;
      _epd.limit_constraints.push_back(_epd.constraints[i]);
    }
  }

  // clear all constraint forces
  for (unsigned i=0; i< _epd.N_CONTACTS; i++)
    _epd.contact_constraints[i]->contact_impulse.set_zero(GLOBAL);
  for (unsigned i=0; i< _epd.N_LIMITS; i++)
    _epd.limit_constraints[i]->limit_impulse = 0.0;

  // compute sliding velocities
  _cs_visc.resize(_epd.N_CONTACTS);
  RowIteratord cs_visc_iter = _cs_visc.row_iterator_begin();
  for (unsigned i=0; i< _epd.N_CONTACTS; i++)
    _cs_visc[i] = _epd.contact_constraints[i]->calc_contact_vel(_epd.contact_constraints[i]->contact_tan1);

  // compute viscous friction terms
  cs_visc_iter = _cs_visc.row_iterator_begin();
  for (unsigned i=0; i< _epd.N_CONTACTS; i++, cs_visc_iter++)
    (*cs_visc_iter) *= _epd.contact_constraints[i]->contact_mu_viscous;

  // add in viscous friction forces and recompute dynamics
  _epd.cs = _cs_visc;
  bool zero_visc_force = (_epd.cs.norm_inf() < NEAR_ZERO);

  // recompute system dynamics, if necessary
  if (!zero_visc_force)
  {
    // setup a temporary frame
    shared_ptr<Pose3d> P(new Pose3d);

    // save normal contact impulses
    for (unsigned i=0; i< _epd.constraints.size(); i++)
    {
      // verify that the constraint type is a contact
      assert(_epd.constraints[i]->constraint_type == UnilateralConstraint::eContact);

      // setup the contact frame
      P->q.set_identity();
      P->x = _epd.constraints[i]->contact_point;

      // setup the impulse in the contact frame
      Vector3d f = _epd.constraints[i]->contact_tan1 * _epd.cs[i];

      // setup the spatial force
      SForced fx(boost::const_pointer_cast<const Pose3d>(P));
      fx.set_force(f);

      // transform the impulse to the global frame
      _epd.constraints[i]->contact_impulse = Pose3d::transform(GLOBAL, fx);
    }

    // apply contact forces and recompute dynamics
    apply_forces(_epd);

    BOOST_FOREACH(DynamicBodyPtr db, _epd.super_bodies)
      db->calc_fwd_dyn();
  }

  // compute all LCP problem data
  compute_problem_data(_epd);

  // solve the linear complementarity problem 
  VectorNd z;
  if (!solve_coulomb_lcp(_epd, z))
    throw SustainedUnilateralConstraintSolveFailException();

  FILE_LOG(LOG_CONSTRAINT) << "Resting constraint forces : " << z << std::endl;

  // apply FORCES
  apply_forces(_epd);

  FILE_LOG(LOG_CONSTRAINT) << "SustainedUnilateralConstraintHandler::apply_model_to_connected_constraints() exiting" << endl;
}

/// Applies the purely viscous model to a set of connected constraints
/**
 * \param constraints a set of connected constraints
 */
void SustainedUnilateralConstraintHandler::apply_purely_viscous_model_to_connected_constraints(const list<UnilateralConstraint*>& constraints)
{
  FILE_LOG(LOG_CONSTRAINT) << "SustainedUnilateralConstraintHandler::apply_model_to_connected_constraints() entered" << endl;

  // reset problem data
  _epd.reset();

  // save the constraints
  _epd.constraints = vector<UnilateralConstraint*>(constraints.begin(), constraints.end());

  // initialize constants and set easy to set constants
  _epd.contact_constraints.clear();
  _epd.limit_constraints.clear();
  _epd.N_CONTACTS = 0;
  _epd.N_LIMITS = 0;
  for (unsigned i=0; i< constraints.size(); i++)
  {
    if (_epd.constraints[i]->constraint_type == UnilateralConstraint::eContact)
    {
      _epd.N_CONTACTS++;
      _epd.contact_constraints.push_back(_epd.constraints[i]);
    }
    else if (_epd.constraints[i]->constraint_type == UnilateralConstraint::eLimit)
    {
      _epd.N_LIMITS++;
      _epd.limit_constraints.push_back(_epd.constraints[i]);
    }
  }

  // clear all constraint forces
  for (unsigned i=0; i< _epd.N_CONTACTS; i++)
    _epd.contact_constraints[i]->contact_impulse.set_zero(GLOBAL);
  for (unsigned i=0; i< _epd.N_LIMITS; i++)
    _epd.limit_constraints[i]->limit_impulse = 0.0;

  // compute sliding velocities
  _cs_visc.resize(_epd.N_CONTACTS);
  RowIteratord cs_visc_iter = _cs_visc.row_iterator_begin();
  for (unsigned i=0; i< _epd.N_CONTACTS; i++)
    _cs_visc[i] = _epd.contact_constraints[i]->calc_contact_vel(_epd.contact_constraints[i]->contact_tan1);

  // compute viscous friction terms
  cs_visc_iter = _cs_visc.row_iterator_begin();
  for (unsigned i=0; i< _epd.N_CONTACTS; i++, cs_visc_iter++)
    (*cs_visc_iter) *= _epd.contact_constraints[i]->contact_mu_viscous;

  // add in viscous friction forces and recompute dynamics
  _epd.cs = _cs_visc;
  bool zero_visc_force = (_epd.cs.norm_inf() < NEAR_ZERO);

  // recompute system dynamics, if necessary
  if (!zero_visc_force)
  {
    // setup a temporary frame
    shared_ptr<Pose3d> P(new Pose3d);

    // save normal contact impulses
    for (unsigned i=0; i< _epd.constraints.size(); i++)
    {
      // verify that the constraint type is a contact
      assert(_epd.constraints[i]->constraint_type == UnilateralConstraint::eContact);

      // setup the contact frame
      P->q.set_identity();
      P->x = _epd.constraints[i]->contact_point;

      // setup the impulse in the contact frame
      Vector3d f = _epd.constraints[i]->contact_tan1 * _epd.cs[i];

      // setup the spatial force
      SForced fx(boost::const_pointer_cast<const Pose3d>(P));
      fx.set_force(f);

      // transform the impulse to the global frame
      _epd.constraints[i]->contact_impulse = Pose3d::transform(GLOBAL, fx);
    }

    // apply contact forces and recompute dynamics
    apply_forces(_epd);

    BOOST_FOREACH(DynamicBodyPtr db, _epd.super_bodies)
      db->calc_fwd_dyn();
  }

  // compute problem data
  compute_problem_data(_epd);

  // solve the (non-frictional) linear complementarity problem to determine
  // the kappa constant
  VectorNd z;
  if (!solve_purely_viscous_lcp(_epd, z))
    throw SustainedUnilateralConstraintSolveFailException();

  FILE_LOG(LOG_CONSTRAINT) << "Resting constraint forces : " << z << std::endl;

  // apply FORCES
  apply_forces(_epd);

  FILE_LOG(LOG_CONSTRAINT) << "SustainedUnilateralConstraintHandler::apply_model_to_connected_constraints() exiting" << endl;
}

/// Applies resting constraint forces to bodies and saves the generalized forces
void SustainedUnilateralConstraintHandler::apply_forces(const SustainedUnilateralConstraintProblemData& q)
{
  map<DynamicBodyPtr, VectorNd> gj;
  map<DynamicBodyPtr, VectorNd>::iterator gj_iter;

  // loop over all contact contacts first
  for (unsigned i=0; i< q.contact_constraints.size(); i++)
  {
    // get the contact force
    const UnilateralConstraint& c = *q.contact_constraints[i];
    SForced w(c.contact_impulse);

    // get the two single bodies of the contact
    SingleBodyPtr sb1 = c.contact_geom1->get_single_body();
    SingleBodyPtr sb2 = c.contact_geom2->get_single_body();

    // get the two super bodies
    DynamicBodyPtr b1 = sb1->get_super_body();
    DynamicBodyPtr b2 = sb2->get_super_body();

    // convert force on first body to generalized forces
    if ((gj_iter = gj.find(b1)) == gj.end())
      b1->convert_to_generalized_force(sb1, w, gj[b1]);
    else
    {
      b1->convert_to_generalized_force(sb1, w, _workv);
      gj_iter->second += _workv;
    }

    // convert force on second body to generalized forces
    if ((gj_iter = gj.find(b2)) == gj.end())
      b2->convert_to_generalized_force(sb2, -w, gj[b2]);
    else
    {
      b2->convert_to_generalized_force(sb2, -w, _workv);
      gj_iter->second += _workv;
    }
  }

  // loop over all limit constraints next
  for (unsigned i=0; i< q.limit_constraints.size(); i++)
  {
    const UnilateralConstraint& e = *q.limit_constraints[i];
    ArticulatedBodyPtr ab = e.limit_joint->get_articulated_body();

    // get the iterator for the articulated body
    gj_iter = gj.find(ab);

    // apply limit impulses to bodies in independent coordinates
    if (dynamic_pointer_cast<RCArticulatedBody>(ab))
    {
      // get the index of the joint
      unsigned idx = e.limit_joint->get_coord_index() + e.limit_dof;

      // initialize the vector if necessary
      if (gj_iter == gj.end())
      {
        gj[ab].set_zero(ab->num_generalized_coordinates(DynamicBody::eSpatial));
        gj_iter = gj.find(ab);
      }

      // set the limit force
      gj_iter->second[idx] += e.limit_impulse;
    }
    else
    {
      // TODO: handle bodies in absolute coordinates here
      assert(false);
    }
  }

  // TODO: this needs to be done in a different way so that it can override
  // any actuator force limits for robots
  // apply all generalized forces
  for (map<DynamicBodyPtr, VectorNd>::const_iterator i = gj.begin(); i != gj.end(); i++)
  {
    // apply the force
    i->first->add_generalized_force(i->second);
  }
}

/// Computes the data to the LCP / QP problems
void SustainedUnilateralConstraintHandler::compute_problem_data(SustainedUnilateralConstraintProblemData& q)
{
  const unsigned UINF = std::numeric_limits<unsigned>::max();
  SAFESTATIC MatrixNd workM;
  SAFESTATIC VectorNd workv;

// use the newer method - it works for sliding friction
compute_problem_data2(q);
return;

  // determine set of "super" bodies from the constraints
  q.super_bodies.clear();
  for (unsigned i=0; i< q.contact_constraints.size(); i++)
  {
    q.super_bodies.push_back(get_super_body(q.contact_constraints[i]->contact_geom1->get_single_body()));
    q.super_bodies.push_back(get_super_body(q.contact_constraints[i]->contact_geom2->get_single_body()));
  }

  // make super bodies vector unique
  std::sort(q.super_bodies.begin(), q.super_bodies.end());
  q.super_bodies.erase(std::unique(q.super_bodies.begin(), q.super_bodies.end()), q.super_bodies.end());

  // setup contact working set
  q.contact_working_set.clear();
  q.contact_working_set.resize(q.N_CONTACTS, true);

  // compute number of friction polygon edges
  q.N_STICKING = 0;
  for (unsigned i=0; i<  q.contact_constraints.size(); i++)
  {
    if (q.contact_constraints[i]->get_friction_type() == UnilateralConstraint::eSticking)
    {
      q.N_STICKING++;
      if ( q.contact_constraints[i]->contact_NK < UINF)
        q.N_K_TOTAL +=  q.contact_constraints[i]->contact_NK;
    }
    else if ( q.contact_constraints[i]->contact_NK == UINF)
      break;
  }

  FILE_LOG(LOG_CONSTRAINT) << "SustainedUnilateralConstraintHandler::compute_problem_data(.)" << std::endl;
  FILE_LOG(LOG_CONSTRAINT) << "  " << q.N_STICKING << " sticking contacts" << std::endl;
  FILE_LOG(LOG_CONSTRAINT) << "  " << (q.N_CONTACTS - q.N_STICKING) << " sliding contacts" << std::endl;

  // initialize the problem matrices / vectors
  q.Cn_iM_CnT.set_zero(q.N_CONTACTS, q.N_CONTACTS);
  q.Cn_iM_CsT.set_zero(q.N_CONTACTS, q.N_STICKING);
  q.Cn_iM_CtT.set_zero(q.N_CONTACTS, q.N_STICKING);
  q.Cs_iM_CnT.set_zero(q.N_STICKING, q.N_CONTACTS);
  q.Cs_iM_CsT.set_zero(q.N_STICKING, q.N_STICKING);
  q.Cs_iM_CtT.set_zero(q.N_STICKING, q.N_STICKING);
  q.Ct_iM_CnT.set_zero(q.N_STICKING, q.N_CONTACTS);
  q.Ct_iM_CsT.set_zero(q.N_STICKING, q.N_STICKING);
  q.Ct_iM_CtT.set_zero(q.N_STICKING, q.N_STICKING);
  q.Cn_a.set_zero(q.N_CONTACTS);
  q.Cs_a.set_zero(q.N_STICKING);
  q.Ct_a.set_zero(q.N_STICKING);
  q.cn.set_zero(q.N_CONTACTS);
  q.cs.set_zero(q.N_CONTACTS);
  q.ct.set_zero(q.N_CONTACTS);

  // setup indices
  q.CN_IDX = 0;
  q.CS_IDX = q.CN_IDX + q.N_CONTACTS;
  q.CT_IDX = q.CS_IDX + q.N_STICKING;
  q.NCS_IDX = q.CT_IDX + q.N_STICKING;
  q.NCT_IDX = q.NCS_IDX + q.N_STICKING;
  // TODO: add constraint computation and cross computation methods to Joint

  // setup the number of variables
  q.N_VARS = q.NCT_IDX + q.N_STICKING;

  // get iterators to the proper matrices
  RowIteratord CnCn = q.Cn_iM_CnT.row_iterator_begin();
  RowIteratord CnCs = q.Cn_iM_CsT.row_iterator_begin();
  RowIteratord CnCt = q.Cn_iM_CtT.row_iterator_begin();
  RowIteratord CsCn = q.Cs_iM_CnT.row_iterator_begin();
  RowIteratord CsCs = q.Cs_iM_CsT.row_iterator_begin();
  RowIteratord CsCt = q.Cs_iM_CtT.row_iterator_begin();
  RowIteratord CtCn = q.Ct_iM_CnT.row_iterator_begin();
  RowIteratord CtCs = q.Ct_iM_CsT.row_iterator_begin();
  RowIteratord CtCt = q.Ct_iM_CtT.row_iterator_begin();

  // process contact constraints, setting up matrices
  for (unsigned i=0, k=0; i<  q.contact_constraints.size(); i++)
  {
    const UnilateralConstraint* ci =  q.contact_constraints[i];
    const unsigned ROWS = (ci->get_friction_type() == UnilateralConstraint::eSticking) ? 3 : 1;

    // this approach only works for contact constraints at the moment
    assert(ci->constraint_type == UnilateralConstraint::eContact);

    // compute cross constraint data for contact constraints
    for (unsigned j=0; j<  q.contact_constraints.size(); j++)
    {
      const UnilateralConstraint* cj =  q.contact_constraints[j];
      const unsigned COLS = (cj->get_friction_type() == UnilateralConstraint::eSticking) ? 3 : 1;

      // reset workM
      workM.set_zero(ROWS, COLS);

      // check whether i==j (single contact constraint)
      if (i == j)
      {
        // compute matrix / vector for contact constraint i
        workv.set_zero(ROWS);
         q.contact_constraints[i]->compute_constraint_data(workM, workv);

        if (ROWS == 3)
        {
          // setup appropriate parts of contact inertia matrices
          RowIteratord_const data = workM.row_iterator_begin();
          *CnCn = *data++;  *CnCs = *data++;  *CnCt = *data++;
          *CsCn = *data++;  *CsCs = *data++;  *CsCt = *data++;
          *CtCn = *data++;  *CtCs = *data++;  *CtCt = *data;

          // setup appropriate parts of contact velocities
          data = workv.row_iterator_begin();
          q.Cn_a[i] = *data++;
          q.Cs_a[k] = *data++;
          q.Ct_a[k] = *data;

          // update k (NOTE: we need k b/c some contacts may be slipping)
          k++;
        }
        else
        {
          // setup appropriate part of contact inertia matrices
          *CnCn = *workM.row_iterator_begin();

          // setup appropriate part of contact velocities
          q.Cn_a[i] = *workv.row_iterator_begin();
        }
      }
      else
      {
        // compute matrix for cross constraint
         q.contact_constraints[i]->compute_cross_constraint_data(* q.contact_constraints[j], workM);

        if (ROWS == 3)
        {
          if (COLS == 3)
          {
            // setup appropriate parts of contact inertia matrices
            RowIteratord_const data = workM.row_iterator_begin();
            *CnCn = *data++;  *CnCs = *data++;  *CnCt = *data++;
            *CsCn = *data++;  *CsCs = *data++;  *CsCt = *data++;
            *CtCn = *data++;  *CtCs = *data++;  *CtCt = *data;
          }
          else  // columns = 1
          {
            // setup appropriate parts of contact inertia matrices
            ColumnIteratord_const data = workM.column_iterator_begin();
            *CnCn = *data++;
            *CsCn = *data++;
            *CtCn = *data;
          }
        }
        else
        {
          if (COLS == 3)
          {
            // setup appropriate parts of contact inertia matrices
            RowIteratord_const data = workM.row_iterator_begin();
            *CnCn = *data++;
            *CnCs = *data++;
            *CnCt = *data;
          }
          else  // rows = 1 and columns = 1
          {
            // setup appropriate parts of contact inertia matrices
            *CnCn = *workM.column_iterator_begin();
          }
        }
      }

      // advance appropriate iterators
      if (ROWS == 3)
      {
        if (COLS == 3)
        {
          CnCn++;  CnCs++;  CnCt++;
          CsCn++;  CsCs++;  CsCt++;
          CtCn++;  CtCs++;  CtCt++;
        }
        else
        {
          CnCn++;
          CsCn++;
          CtCn++;
        }
      }
      else
      {
        if (COLS == 3)
        {
          CnCn++;  CnCs++;  CnCt++;
        }
        else
        {
          CnCn++;
        }
      }
    }
  }
}

/// Computes the data to the LCP / QP problems -- second approach
void SustainedUnilateralConstraintHandler::compute_problem_data2(SustainedUnilateralConstraintProblemData& q)
{
  const unsigned UINF = std::numeric_limits<unsigned>::max();
  map<DynamicBodyPtr, VectorNd> gj;
  map<DynamicBodyPtr, VectorNd>::iterator gj_iter;

  // determine set of "super" bodies from constraints
  q.super_bodies.clear();
<<<<<<< HEAD

  // loop over all contact constraints first
  for (unsigned i=0; i< q.contact_constraints.size(); i++)
  {
    // get the contact force
    const UnilateralConstraint& e = *q.contact_constraints[i];
    SForced w(e.contact_impulse);

    // get the two single bodies of the contact
    SingleBodyPtr sb1 = e.contact_geom1->get_single_body();
    SingleBodyPtr sb2 = e.contact_geom2->get_single_body();

    // get the two super bodies
    DynamicBodyPtr b1 = sb1->get_super_body();
    DynamicBodyPtr b2 = sb2->get_super_body();

    // add the super bodies
    q.super_bodies.push_back(b1);
    q.super_bodies.push_back(b2);

    // convert force on first body to generalized forces
    if ((gj_iter = gj.find(b1)) == gj.end())
      b1->convert_to_generalized_force(sb1, w, gj[b1]);
    else
    {
      b1->convert_to_generalized_force(sb1, w, _v);
      gj_iter->second += _v;
    }

    // convert force on second body to generalized forces
    if ((gj_iter = gj.find(b2)) == gj.end())
      b2->convert_to_generalized_force(sb2, -w, gj[b2]);
    else
    {
      b2->convert_to_generalized_force(sb2, -w, _v);
      gj_iter->second += _v;
    }
  }

  // loop over all limit constraints next
  for (unsigned i=0; i< q.limit_constraints.size(); i++)
  {
    const UnilateralConstraint& e = *q.limit_constraints[i];
    ArticulatedBodyPtr ab = e.limit_joint->get_articulated_body();
    q.super_bodies.push_back(ab);

    // get the iterator for the articulated body
    gj_iter = gj.find(ab);

    // apply limit impulses to bodies in independent coordinates
    if (dynamic_pointer_cast<RCArticulatedBody>(ab))
    {
      // get the index of the joint
      unsigned idx = e.limit_joint->get_coord_index() + e.limit_dof;

      // initialize the vector if necessary
      if (gj_iter == gj.end())
      {
        gj[ab].set_zero(ab->num_generalized_coordinates(DynamicBody::eSpatial));
        gj_iter = gj.find(ab);
      }

      // set the limit force
      gj_iter->second[idx] += e.limit_impulse;
    }
    else
    {
      // TODO: handle bodies in absolute coordinates here
      assert(false);
    }
=======
  for (unsigned i=0; i< q.contact_constraints.size(); i++)
  {
    q.super_bodies.push_back(get_super_body(q.contact_constraints[i]->contact_geom1->get_single_body()));
    q.super_bodies.push_back(get_super_body(q.contact_constraints[i]->contact_geom2->get_single_body()));
>>>>>>> 83e30f83
  }

  // make super bodies vector unique
  std::sort(q.super_bodies.begin(), q.super_bodies.end());
  q.super_bodies.erase(std::unique(q.super_bodies.begin(), q.super_bodies.end()), q.super_bodies.end());

  // setup contact working set
  q.contact_working_set.clear();
  q.contact_working_set.resize(q.N_CONTACTS, true);

  // compute number of friction polygon edges
  q.N_STICKING = 0;
  for (unsigned i=0; i<  q.contact_constraints.size(); i++)
  {
    if (q.contact_constraints[i]->constraint_type == UnilateralConstraint::eContact)
    {
      // update the number of sticking contacts and number of friction edges
      if (q.contact_constraints[i]->get_friction_type() == UnilateralConstraint::eSticking)
      {
        q.N_STICKING++;
        q.N_K_TOTAL +=  q.contact_constraints[i]->contact_NK;
      }
    }
    else if ( q.contact_constraints[i]->contact_NK == UINF)
      throw std::runtime_error("Infinite friction cone encountered for sustained unilateral contact!");
  }

  FILE_LOG(LOG_CONSTRAINT) << "SustainedUnilateralConstraintHandler::compute_problem_data(.)" << std::endl;
  FILE_LOG(LOG_CONSTRAINT) << "  " << q.N_STICKING << " sticking contacts" << std::endl;
  FILE_LOG(LOG_CONSTRAINT) << "  " << (q.N_CONTACTS - q.N_STICKING) << " sliding contacts" << std::endl;

  // initialize the problem matrices / vectors
  q.Cn_iM_CnT.set_zero(q.N_CONTACTS, q.N_CONTACTS);
  q.Cn_iM_CsT.set_zero(q.N_CONTACTS, q.N_STICKING);
  q.Cn_iM_CtT.set_zero(q.N_CONTACTS, q.N_STICKING);
  q.Cn_iM_LT.set_zero(q.N_CONTACTS, q.N_LIMITS);
  q.Cs_iM_CnT.set_zero(q.N_STICKING, q.N_CONTACTS);
  q.Cs_iM_CsT.set_zero(q.N_STICKING, q.N_STICKING);
  q.Cs_iM_CtT.set_zero(q.N_STICKING, q.N_STICKING);
  q.Cs_iM_LT.set_zero(q.N_STICKING, q.N_LIMITS);
  q.Ct_iM_CnT.set_zero(q.N_STICKING, q.N_CONTACTS);
  q.Ct_iM_CsT.set_zero(q.N_STICKING, q.N_STICKING);
  q.Ct_iM_CtT.set_zero(q.N_STICKING, q.N_STICKING);
  q.Ct_iM_LT.set_zero(q.N_STICKING, q.N_LIMITS);
  q.L_iM_LT.set_zero(q.N_LIMITS, q.N_LIMITS);
  q.Cn_a.set_zero(q.N_CONTACTS);
  q.Cs_a.set_zero(q.N_STICKING);
  q.Ct_a.set_zero(q.N_STICKING);
  q.L_a.set_zero(q.N_LIMITS);
  q.cn.set_zero(q.N_CONTACTS);
  q.cs.set_zero(q.N_CONTACTS);
  q.ct.set_zero(q.N_CONTACTS);
  q.l.set_zero(q.N_LIMITS);

  // setup indices
  q.CN_IDX = 0;
  q.CS_IDX = q.CN_IDX + q.N_CONTACTS;
  q.CT_IDX = q.CS_IDX + q.N_STICKING;
  q.NCS_IDX = q.CT_IDX + q.N_STICKING;
  q.NCT_IDX = q.NCS_IDX + q.N_STICKING;
  // TODO: add constraint computation and cross computation methods to Joint

  // setup the number of variables
  q.N_VARS = q.NCT_IDX + q.N_STICKING;

  // save the velocities and forces of all bodies in contacts
  std::map<DynamicBodyPtr, VectorNd> saved_velocities, saved_forces;
  for (unsigned i=0; i< q.super_bodies.size(); i++)
  {
    DynamicBodyPtr db = q.super_bodies[i];
    db->get_generalized_velocity(DynamicBody::eSpatial, saved_velocities[db]);
    db->get_generalized_forces(saved_forces[db]);
  }

  // process contact constraints, setting up vectors
  for (unsigned i=0, k=0; i<  q.contact_constraints.size(); i++)
  {
    const UnilateralConstraint* ci =  q.contact_constraints[i];
    const unsigned ROWS = (ci->get_friction_type() == UnilateralConstraint::eSticking) ? 3 : 1;

    if (ROWS == 3)
    {
<<<<<<< HEAD
      // setup appropriate parts of contact accelerations 
      q.Cn_a[i] = q.contact_constraints[i]->calc_contact_accel(q.contact_constraints[i]->contact_normal, q.constraints[i]->contact_normal_dot);
      q.Cs_a[k] = q.contact_constraints[i]->calc_contact_accel(q.contact_constraints[i]->contact_tan1, q.constraints[i]->contact_tan1_dot);
=======
      // setup appropriate parts of contact accelerations
      q.Cn_a[i] = q.contact_constraints[i]->calc_contact_accel(q.contact_constraints[i]->contact_normal, q.contact_constraints[i]->contact_normal_dot);
      q.Cs_a[k] = q.contact_constraints[i]->calc_contact_accel(q.contact_constraints[i]->contact_tan1, q.contact_constraints[i]->contact_tan1_dot);
>>>>>>> 83e30f83
      q.Ct_a[k] = q.contact_constraints[i]->calc_contact_accel(q.contact_constraints[i]->contact_tan2, q.contact_constraints[i]->contact_tan2_dot);

      // update k (NOTE: we need k b/c some contacts may be slipping)
      k++;
    }
    else
    {
<<<<<<< HEAD
      // setup appropriate part of contact accelerations 
=======
      // setup appropriate part of contact accelerations
>>>>>>> 83e30f83
      q.Cn_a[i] = q.contact_constraints[i]->calc_contact_accel(q.contact_constraints[i]->contact_normal, q.contact_constraints[i]->contact_normal_dot);
    }
  }

  // process limit constraints, setting up vectors
  for (unsigned i=0; i< q.limit_constraints.size(); i++)
  {
    const UnilateralConstraint* ci =  q.limit_constraints[i];
    q.L_a[i] = q.limit_constraints[i]->calc_constraint_accel();
  }

  // setup a temporary frame
  shared_ptr<Pose3d> P(new Pose3d);

  // compute contribution in limit direction
  // NOTE: i is contact index, k is sticking friction index
  for (unsigned i=0; i<  q.limit_constraints.size(); i++)
  {
    // get the i'th limit 
    const UnilateralConstraint* ci =  q.limit_constraints[i];

    // measure the velocities for which we measure an applied impulse
    for (unsigned j=0, r=0; j< q.contact_constraints.size(); j++)
    {
      // measure velocities along the normal direction
      q.Cn_iM_LT(j,i) = -q.contact_constraints[j]->calc_contact_vel(q.constraints[j]->contact_normal);

      // measure velocities along the tangent directions
      if (q.contact_constraints[j]->get_friction_type() == UnilateralConstraint::eSticking)
      {
        q.Cs_iM_LT(r,i) = -q.contact_constraints[j]->calc_contact_vel(q.contact_constraints[j]->contact_tan1);
        q.Ct_iM_LT(r,i) = -q.contact_constraints[j]->calc_contact_vel(q.contact_constraints[j]->contact_tan2);
        r++;
      }
     }

    // measure the velocities along the limit directions
    for (unsigned j=0; j< q.limit_constraints.size(); j++)
      q.L_iM_LT(j,i) = -q.limit_constraints[j]->calc_constraint_vel();

    // get the super body for the constraint
    ArticulatedBodyPtr super = q.limit_constraints[i]->limit_joint->get_articulated_body();

    // apply the impulse along the joint limit
    unsigned index = q.limit_constraints[i]->limit_joint->get_coord_index() + q.limit_constraints[i]->limit_dof;
    _workv.resize(super->num_generalized_coordinates(DynamicBody::eSpatial));
    _workv.set_zero();
    _workv[index] = (q.limit_constraints[i]->limit_upper) ? -1.0 : 1.0; 
    super->apply_generalized_impulse(_workv);

    // measure the velocities for which we measure an applied impulse
    for (unsigned j=0, r=0; j< q.contact_constraints.size(); j++)
    {
      // measure velocity in the normal direction
      q.Cn_iM_LT(j,i) += q.contact_constraints[j]->calc_contact_vel(q.contact_constraints[j]->contact_normal);

      // measure velocity in the tangent direction(s)
      if (q.contact_constraints[j]->get_friction_type() == UnilateralConstraint::eSticking)
      {
        q.Cs_iM_CnT(r,i) += q.contact_constraints[j]->calc_contact_vel(q.contact_constraints[j]->contact_tan1);
        q.Ct_iM_CnT(r,i) += q.contact_constraints[j]->calc_contact_vel(q.contact_constraints[j]->contact_tan2);
        r++;
      }
    }

    // measure the velocities along the limit directions
    for (unsigned j=0; j< q.limit_constraints.size(); j++)
      q.L_iM_LT(j,i) += q.limit_constraints[j]->calc_constraint_vel();
  }  

  // compute contribution in normal direction
  // NOTE: i is contact index, k is sticking friction index
  for (unsigned i=0; i<  q.contact_constraints.size(); i++)
  {
    // get the i'th contact
    const UnilateralConstraint* ci =  q.contact_constraints[i];

    // measure the velocities for which we measure an applied impulse
    for (unsigned j=0, r=0; j< q.contact_constraints.size(); j++)
    {
<<<<<<< HEAD
      // measure the velocity in the normal direction
      q.Cn_iM_CnT(j,i) = -q.contact_constraints[j]->calc_contact_vel(q.constraints[j]->contact_normal);

      // measure the velocities in the tangent directions
      if (q.contact_constraints[j]->get_friction_type() == UnilateralConstraint::eSticking)
      {
        q.Cs_iM_CnT(r,i) = -q.contact_constraints[j]->calc_contact_vel(q.contact_constraints[j]->contact_tan1);
        q.Ct_iM_CnT(r,i) = -q.contact_constraints[j]->calc_contact_vel(q.contact_constraints[j]->contact_tan2);
=======
      q.Cn_iM_CnT(j,i) = q.contact_constraints[j]->calc_contact_vel(q.contact_constraints[j]->contact_normal);
      if (q.contact_constraints[j]->get_friction_type() == UnilateralConstraint::eSticking)
      {
        q.Cs_iM_CnT(r,i) = q.contact_constraints[j]->calc_contact_vel(q.contact_constraints[j]->contact_tan1);
        q.Ct_iM_CnT(r,i) = q.contact_constraints[j]->calc_contact_vel(q.contact_constraints[j]->contact_tan2);
>>>>>>> 83e30f83
        r++;
      }
    }

    // measure the velocities along the limit directions
    for (unsigned j=0; j< q.limit_constraints.size(); j++)
      q.L_iM_CnT(j,i) = -q.limit_constraints[j]->calc_constraint_vel();

    // setup the contact frame
    P->q.set_identity();
    P->x = ci->contact_point;

    // get the two single bodies of the contact
    SingleBodyPtr sb1 = ci->contact_geom1->get_single_body();
    SingleBodyPtr sb2 = ci->contact_geom2->get_single_body();

    // get the two super bodies
    DynamicBodyPtr b1 = sb1->get_super_body();
    DynamicBodyPtr b2 = sb2->get_super_body();

    // apply impulse(s) in the normal direction
    Vector3d f = q.contact_constraints[i]->contact_normal;
    if (ci->get_friction_type() != UnilateralConstraint::eSticking)
      f -= q.contact_constraints[i]->contact_tan1 * ci->contact_mu_coulomb;

    // setup the spatial force
    SForced fx(boost::const_pointer_cast<const Pose3d>(P));
    fx.set_force(f);

    // convert force on bodies to generalized forces
    VectorNd f1, f2;
    b1->convert_to_generalized_force(sb1, fx, f1);
    b2->convert_to_generalized_force(sb2, -fx, f2);

    // apply the impulse
    b1->apply_generalized_impulse(f1);
    b2->apply_generalized_impulse(f2);

    // measure the velocities for which we measure an applied impulse
    for (unsigned j=0, r=0; j< q.contact_constraints.size(); j++)
    {
<<<<<<< HEAD
      // measure velocity in the normal direction
      q.Cn_iM_CnT(j,i) += q.contact_constraints[j]->calc_contact_vel(q.contact_constraints[j]->contact_normal);

      // measure velocity in the tangent direction(s)
      if (q.contact_constraints[j]->get_friction_type() == UnilateralConstraint::eSticking)
      {
        q.Cs_iM_CnT(r,i) += q.contact_constraints[j]->calc_contact_vel(q.contact_constraints[j]->contact_tan1);
        q.Ct_iM_CnT(r,i) += q.contact_constraints[j]->calc_contact_vel(q.contact_constraints[j]->contact_tan2);
=======
      q.Cn_iM_CnT(j,i) -= q.contact_constraints[j]->calc_contact_vel(q.contact_constraints[j]->contact_normal);
      q.Cn_iM_CnT(j,i) *= -1.0;
      if (q.contact_constraints[j]->get_friction_type() == UnilateralConstraint::eSticking)
      {
        q.Cs_iM_CnT(r,i) -= q.contact_constraints[j]->calc_contact_vel(q.contact_constraints[j]->contact_tan1);
        q.Cs_iM_CnT(r,i) *= -1.0;
        q.Ct_iM_CnT(r,i) -= q.contact_constraints[j]->calc_contact_vel(q.contact_constraints[j]->contact_tan2);
        q.Ct_iM_CnT(r,i) *= -1.0;
>>>>>>> 83e30f83
        r++;
      }
    }

    // measure the velocities along the limit directions
    for (unsigned j=0; j< q.limit_constraints.size(); j++)
      q.L_iM_CnT(j,i) += q.limit_constraints[j]->calc_constraint_vel();
  }

  // compute contribution in first sticking friction direction
  // NOTE: i is contact index, k is sticking friction index
  for (unsigned i=0, k=0; i<  q.contact_constraints.size(); i++)
  {
    // get the i'th contact
    const UnilateralConstraint* ci =  q.contact_constraints[i];

    // if this is not a sticking friction constraint, skip it
    if (q.contact_constraints[i]->get_friction_type() != UnilateralConstraint::eSticking)
      continue;

    // measure the velocities for which we measure an applied impulse
    for (unsigned j=0, r=0; j< q.contact_constraints.size(); j++)
    {
<<<<<<< HEAD
      q.Cn_iM_CsT(j,k) = -q.contact_constraints[j]->calc_contact_vel(q.contact_constraints[j]->contact_normal);
      if (q.contact_constraints[j]->get_friction_type() == UnilateralConstraint::eSticking)
      {
        q.Cs_iM_CsT(r,k) = -q.contact_constraints[j]->calc_contact_vel(q.contact_constraints[j]->contact_tan1);
        q.Ct_iM_CsT(r,k) = -q.contact_constraints[j]->calc_contact_vel(q.contact_constraints[j]->contact_tan2);
=======
      q.Cn_iM_CsT(j,k) = q.contact_constraints[j]->calc_contact_vel(q.contact_constraints[j]->contact_normal);
      if (q.contact_constraints[j]->get_friction_type() == UnilateralConstraint::eSticking)
      {
        q.Cs_iM_CsT(r,k) = q.contact_constraints[j]->calc_contact_vel(q.contact_constraints[j]->contact_tan1);
        q.Ct_iM_CsT(r,k) = q.contact_constraints[j]->calc_contact_vel(q.contact_constraints[j]->contact_tan2);
>>>>>>> 83e30f83
        r++;
      }
    }

    // measure the velocities along the limit directions
    for (unsigned j=0; j< q.limit_constraints.size(); j++)
      q.L_iM_CnT(j,i) = -q.limit_constraints[j]->calc_constraint_vel();

    // setup the contact frame
    P->q.set_identity();
    P->x = ci->contact_point;

    // get the two single bodies of the contact
    SingleBodyPtr sb1 = ci->contact_geom1->get_single_body();
    SingleBodyPtr sb2 = ci->contact_geom2->get_single_body();

    // get the two super bodies
    DynamicBodyPtr b1 = sb1->get_super_body();
    DynamicBodyPtr b2 = sb2->get_super_body();

    // apply impulse(s) in the tangent direction
    Vector3d f = q.contact_constraints[i]->contact_tan1;

    // setup the spatial force
    SForced fx(boost::const_pointer_cast<const Pose3d>(P));
    fx.set_force(f);

    // convert force on bodies to generalized forces
    VectorNd f1, f2;
    b1->convert_to_generalized_force(sb1, fx, f1);
    b2->convert_to_generalized_force(sb2, -fx, f2);

    // apply the impulse
    b1->apply_generalized_impulse(f1);
    b2->apply_generalized_impulse(f2);

    // measure the velocities for which we measure an applied impulse
    for (unsigned j=0, r=0; j< q.contact_constraints.size(); j++)
    {
<<<<<<< HEAD
      q.Cn_iM_CsT(j,k) += q.contact_constraints[j]->calc_contact_vel(q.contact_constraints[j]->contact_normal);
      if (q.contact_constraints[j]->get_friction_type() == UnilateralConstraint::eSticking)
      {
        q.Cs_iM_CsT(r,k) += q.contact_constraints[j]->calc_contact_vel(q.contact_constraints[j]->contact_tan1);
        q.Ct_iM_CsT(r,k) += q.contact_constraints[j]->calc_contact_vel(q.contact_constraints[j]->contact_tan2);
=======
      q.Cn_iM_CsT(j,k) -= q.contact_constraints[j]->calc_contact_vel(q.contact_constraints[j]->contact_normal);
      q.Cn_iM_CsT(j,k) *= -1.0;
      if (q.contact_constraints[j]->get_friction_type() == UnilateralConstraint::eSticking)
      {
        q.Cs_iM_CsT(r,k) -= q.contact_constraints[j]->calc_contact_vel(q.contact_constraints[j]->contact_tan1);
        q.Cs_iM_CsT(r,k) *=                 -1.0;
        q.Ct_iM_CsT(r,k) -= q.contact_constraints[j]->calc_contact_vel(q.contact_constraints[j]->contact_tan2);
        q.Ct_iM_CsT(r,k) *= -1.0;
>>>>>>> 83e30f83
        r++;
      }

      // measure the velocities along the limit directions
      for (unsigned j=0; j< q.limit_constraints.size(); j++)
        q.L_iM_CsT(j,i) += q.limit_constraints[j]->calc_constraint_vel();
    }

    // update k - the sticking friction index
    k++;
  }

  // compute contribution in second sticking friction direction
  // NOTE: i is contact index, k is sticking friction index
  for (unsigned i=0, k=0; i<  q.contact_constraints.size(); i++)
  {
    // get the i'th contact
    const UnilateralConstraint* ci =  q.contact_constraints[i];

    // if this is not a sticking friction constraint, skip it
    if (q.contact_constraints[i]->get_friction_type() != UnilateralConstraint::eSticking)
      continue;

    // measure the velocities for which we measure an applied impulse
    for (unsigned j=0, r=0; j< q.contact_constraints.size(); j++)
    {
<<<<<<< HEAD
      q.Cn_iM_CtT(j,k) = -q.contact_constraints[j]->calc_contact_vel(q.contact_constraints[j]->contact_normal);
      if (q.contact_constraints[j]->get_friction_type() == UnilateralConstraint::eSticking)
      {
        q.Cs_iM_CtT(r,k) = -q.contact_constraints[j]->calc_contact_vel(q.contact_constraints[j]->contact_tan1);
        q.Ct_iM_CtT(r,k) = -q.contact_constraints[j]->calc_contact_vel(q.contact_constraints[j]->contact_tan2);
=======
      q.Cn_iM_CtT(j,k) = q.contact_constraints[j]->calc_contact_vel(q.contact_constraints[j]->contact_normal);
      if (q.contact_constraints[j]->get_friction_type() == UnilateralConstraint::eSticking)
      {
        q.Cs_iM_CtT(r,k) = q.contact_constraints[j]->calc_contact_vel(q.contact_constraints[j]->contact_tan1);
        q.Ct_iM_CtT(r,k) = q.contact_constraints[j]->calc_contact_vel(q.contact_constraints[j]->contact_tan2);
>>>>>>> 83e30f83
        r++;
      }
    }

    // measure the velocities along the limit directions
    for (unsigned j=0; j< q.limit_constraints.size(); j++)
      q.L_iM_CnT(j,i) = -q.limit_constraints[j]->calc_constraint_vel();

    // setup the contact frame
    P->q.set_identity();
    P->x = ci->contact_point;

    // get the two single bodies of the contact
    SingleBodyPtr sb1 = ci->contact_geom1->get_single_body();
    SingleBodyPtr sb2 = ci->contact_geom2->get_single_body();

    // get the two super bodies
    DynamicBodyPtr b1 = sb1->get_super_body();
    DynamicBodyPtr b2 = sb2->get_super_body();

    // apply impulse(s) in the tangent direction
    Vector3d f = q.contact_constraints[i]->contact_tan2;

    // setup the spatial force
    SForced fx(boost::const_pointer_cast<const Pose3d>(P));
    fx.set_force(f);

    // convert force on bodies to generalized forces
    VectorNd f1, f2;
    b1->convert_to_generalized_force(sb1, fx, f1);
    b2->convert_to_generalized_force(sb2, -fx, f2);

    // apply the impulse
    b1->apply_generalized_impulse(f1);
    b2->apply_generalized_impulse(f2);

    // measure the velocities for which we measure an applied impulse
    for (unsigned j=0, r=0; j< q.contact_constraints.size(); j++)
    {
<<<<<<< HEAD
      q.Cn_iM_CtT(j,k) += q.contact_constraints[j]->calc_contact_vel(q.contact_constraints[j]->contact_normal);
      if (q.contact_constraints[j]->get_friction_type() == UnilateralConstraint::eSticking)
      {
        q.Cs_iM_CtT(r,k) += q.contact_constraints[j]->calc_contact_vel(q.contact_constraints[j]->contact_tan1);
        q.Ct_iM_CtT(r,k) += q.contact_constraints[j]->calc_contact_vel(q.contact_constraints[j]->contact_tan2);
=======
      q.Cn_iM_CtT(j,k) -= q.contact_constraints[j]->calc_contact_vel(q.contact_constraints[j]->contact_normal);
      q.Cn_iM_CtT(j,k) *= -1.0;
      if (q.contact_constraints[j]->get_friction_type() == UnilateralConstraint::eSticking)
      {
        q.Cs_iM_CtT(r,k) -= q.contact_constraints[j]->calc_contact_vel(q.contact_constraints[j]->contact_tan1);
        q.Cs_iM_CtT(r,k) *=                 -1.0;
        q.Ct_iM_CtT(r,k) -= q.contact_constraints[j]->calc_contact_vel(q.contact_constraints[j]->contact_tan2);
        q.Ct_iM_CtT(r,k) *= -1.0;
>>>>>>> 83e30f83
        r++;
      }

      // measure the velocities along the limit directions
      for (unsigned j=0; j< q.limit_constraints.size(); j++)
        q.L_iM_CtT(j,i) += q.limit_constraints[j]->calc_constraint_vel();
    }

    // update k - the sticking friction index
    k++;
  }

  // restore the velocities and apply forces to all bodies in contacts
  for (std::map<DynamicBodyPtr, VectorNd>::const_iterator i = saved_velocities.begin(); i != saved_velocities.end(); i++)
    i->first->set_generalized_velocity(DynamicBody::eSpatial, i->second);
  for (std::map<DynamicBodyPtr, VectorNd>::const_iterator i = saved_forces.begin(); i != saved_forces.end(); i++)
    i->first->add_generalized_force(i->second);

for (unsigned i=0; i< q.super_bodies.size(); i++)
  FILE_LOG(LOG_CONSTRAINT) << "generalized force on: " << q.super_bodies[i]->id << " " << saved_forces[q.super_bodies[i]] << std::endl;
}

// Solves the sustained constraint LCP w/Coulomb and viscous friction
bool SustainedUnilateralConstraintHandler::solve_coulomb_lcp(SustainedUnilateralConstraintProblemData& q, VectorNd& z)
{
  FILE_LOG(LOG_CONSTRAINT) << "SustainedUnilateralConstraintHandler::solve_coulomb_lcp() entered" << std::endl;

  unsigned N_LIMIT = q.N_LIMITS;
  unsigned NK_DIRS = 0;
  for(unsigned i=0,j=0,r=0;i<q.N_CONTACTS;i++)
    if(q.contact_constraints[i]->get_friction_type() == UnilateralConstraint::eSticking)
    {
      if (q.contact_constraints[i]->contact_NK > 4)
        NK_DIRS+=(q.contact_constraints[i]->contact_NK+4)/4;
      else
        NK_DIRS+=1;
    }
  unsigned N_FRICT = q.N_CONTACTS+q.N_STICKING*4;
  unsigned N_CONST = N_FRICT + N_LIMIT;

  // setup sizes
  _UL.set_zero(N_CONST, N_CONST);
  _UR.set_zero(N_CONST, NK_DIRS);
  _LL.set_zero(NK_DIRS, N_CONST);
  _MM.set_zero(_UL.rows() + _LL.rows(), _UL.columns() + _UR.columns());

  // now do upper right hand block of LCP matrix
  /*     n          r          r           r           r
  n  Cn_iM_CnT  Cn_iM_CsT  -Cn_iM_CsT   Cn_iM_CtT  -Cn_iM_CtT
  r  Cs_iM_CnT  Cs_iM_CsT  -Cs_iM_CsT   Cs_iM_CtT  -Cs_iM_CtT
  r -Cs_iM_CnT -Cs_iM_CsT   Cs_iM_CsT  -Cs_iM_CtT   Cs_iM_CtT
  r  Ct_iM_CnT  Ct_iM_CsT  -Ct_iM_CsT   Ct_iM_CtT  -Ct_iM_CtT
  r -Ct_iM_CnT -Ct_iM_CsT   Ct_iM_CsT  -Ct_iM_CtT   Ct_iM_CtT
  // Set positive submatrices
         n          r          r           r           r
  n  Cn_iM_CnT  Cn_iM_CsT               Cn_iM_CtT
  r  Cs_iM_CnT  Cs_iM_CsT               Cs_iM_CtT
  r                         Cs_iM_CsT               Cs_iM_CtT
  r  Ct_iM_CnT  Ct_iM_CsT               Ct_iM_CtT
  r                         Ct_iM_CsT               Ct_iM_CtT
  */
  _UL.set_sub_mat(0,0,q.Cn_iM_CnT);
  _UL.set_sub_mat(N_FRICT,N_FRICT,q.L_iM_LT);
  _UL.set_sub_mat(N_FRICT,0,q.L_iM_CnT);
  _UL.set_sub_mat(0,N_FRICT,q.Cn_iM_LT);
  // setup the LCP matrix

  // setup the LCP vector
  _qq.set_zero(_MM.rows());
  _qq.set_sub_vec(0,q.Cn_a);
  _qq.set_sub_vec(N_FRICT,q.L_a);

  FILE_LOG(LOG_CONSTRAINT) << "Cn*inv(M)*Cn': " << std::endl << q.Cn_iM_CnT;

  FILE_LOG(LOG_CONSTRAINT) << "Cn*inv(M)*L': " << std::endl << q.Cn_iM_LT;
  FILE_LOG(LOG_CONSTRAINT) << "L*inv(M)*Cn': " << std::endl << q.L_iM_CnT;


  if(q.N_STICKING > 0){

    _UL.set_sub_mat(q.N_CONTACTS,q.N_CONTACTS,q.Cs_iM_CsT);
    _UL.set_sub_mat(q.N_CONTACTS,0,q.Cs_iM_CnT);
    _UL.set_sub_mat(0,q.N_CONTACTS,q.Cn_iM_CsT);
    _UL.set_sub_mat(q.N_CONTACTS+q.N_STICKING,q.N_CONTACTS+q.N_STICKING,q.Cs_iM_CsT);
    _UL.set_sub_mat(q.N_CONTACTS+q.N_STICKING*2,0,q.Ct_iM_CnT);
    _UL.set_sub_mat(0,q.N_CONTACTS+q.N_STICKING*2,q.Cn_iM_CtT);
    _UL.set_sub_mat(q.N_CONTACTS+q.N_STICKING*2,q.N_CONTACTS,q.Ct_iM_CsT);
    _UL.set_sub_mat(q.N_CONTACTS+q.N_STICKING*3,q.N_CONTACTS+q.N_STICKING,q.Ct_iM_CsT);
    _UL.set_sub_mat(q.N_CONTACTS,q.N_CONTACTS+q.N_STICKING*2,q.Cs_iM_CtT);
    _UL.set_sub_mat(q.N_CONTACTS+q.N_STICKING,q.N_CONTACTS+q.N_STICKING*3,q.Cs_iM_CtT);
    _UL.set_sub_mat(q.N_CONTACTS+q.N_STICKING*2,q.N_CONTACTS+q.N_STICKING*2,q.Ct_iM_CtT);
    _UL.set_sub_mat(q.N_CONTACTS+q.N_STICKING*3,q.N_CONTACTS+q.N_STICKING*3,q.Ct_iM_CtT);

  // Joint Limits
  _UL.set_sub_mat(q.N_CONTACTS,N_FRICT,q.Cs_iM_LT);
  _UL.set_sub_mat(q.N_CONTACTS+q.N_STICKING*2,N_FRICT,q.Ct_iM_LT);
  _UL.set_sub_mat(N_FRICT,q.N_CONTACTS,q.L_iM_CsT);
  _UL.set_sub_mat(N_FRICT,q.N_CONTACTS+q.N_STICKING*2,q.L_iM_CtT);
    // Set negative submatrices
    /*     n          r          r           r           r
    n                        -Cn_iM_CsT              -Cn_iM_CtT
    r                        -Cs_iM_CsT              -Cs_iM_CtT
    r -Cs_iM_CnT -Cs_iM_CsT              -Cs_iM_CtT
    r                        -Ct_iM_CsT              -Ct_iM_CtT
    r -Ct_iM_CnT -Ct_iM_CsT              -Ct_iM_CtT
      */

  FILE_LOG(LOG_CONSTRAINT) << "Cn*inv(M)*Cn': " << std::endl << q.Cn_iM_CnT;
  FILE_LOG(LOG_CONSTRAINT) << "Cn*inv(M)*Cs': " << std::endl << q.Cn_iM_CsT;
  FILE_LOG(LOG_CONSTRAINT) << "Cn*inv(M)*Ct': " << std::endl << q.Cn_iM_CtT;
  FILE_LOG(LOG_CONSTRAINT) << "Cs*inv(M)*Cn': " << std::endl << q.Cs_iM_CnT;
  FILE_LOG(LOG_CONSTRAINT) << "Cs*inv(M)*Cs': " << std::endl << q.Cs_iM_CsT;
  FILE_LOG(LOG_CONSTRAINT) << "Cs*inv(M)*Ct': " << std::endl << q.Cs_iM_CsT;
  FILE_LOG(LOG_CONSTRAINT) << "Ct*inv(M)*Cn': " << std::endl << q.Ct_iM_CnT;
  FILE_LOG(LOG_CONSTRAINT) << "Ct*inv(M)*Cs': " << std::endl << q.Ct_iM_CsT;
  FILE_LOG(LOG_CONSTRAINT) << "Cs*inv(M)*L': " << std::endl << q.Cs_iM_LT;
  FILE_LOG(LOG_CONSTRAINT) << "Ct*inv(M)*L': " << std::endl << q.Ct_iM_LT;
  FILE_LOG(LOG_CONSTRAINT) << "L*inv(M)*Cs': " << std::endl << q.L_iM_CsT;
  FILE_LOG(LOG_CONSTRAINT) << "L*inv(M)*Ct': " << std::endl << q.L_iM_CtT;

    q.Cn_iM_CsT.negate();
    q.Cn_iM_CtT.negate();
    q.Cs_iM_CnT.negate();
    q.Cs_iM_CsT.negate();
    q.Cs_iM_CtT.negate();
    q.Ct_iM_CnT.negate();
    q.Ct_iM_CsT.negate();
    q.Ct_iM_CtT.negate();
    q.L_iM_CsT.negate();
    q.L_iM_CtT.negate();
    q.Cs_iM_LT.negate();
    q.Ct_iM_LT.negate();

    _UL.set_sub_mat(q.N_CONTACTS+q.N_STICKING,0,q.Cs_iM_CnT);
    _UL.set_sub_mat(0,q.N_CONTACTS+q.N_STICKING,q.Cn_iM_CsT);

    _UL.set_sub_mat(q.N_CONTACTS,q.N_CONTACTS+q.N_STICKING,q.Cs_iM_CsT);
    _UL.set_sub_mat(q.N_CONTACTS+q.N_STICKING,q.N_CONTACTS,q.Cs_iM_CsT);

    _UL.set_sub_mat(q.N_CONTACTS+q.N_STICKING*3,0,q.Ct_iM_CnT);
    _UL.set_sub_mat(0,q.N_CONTACTS+q.N_STICKING*3,q.Cn_iM_CtT);

    _UL.set_sub_mat(q.N_CONTACTS+q.N_STICKING*3,q.N_CONTACTS,q.Ct_iM_CsT);
    _UL.set_sub_mat(q.N_CONTACTS+q.N_STICKING*2,q.N_CONTACTS+q.N_STICKING,q.Ct_iM_CsT);
    _UL.set_sub_mat(q.N_CONTACTS+q.N_STICKING,q.N_CONTACTS+q.N_STICKING*2,q.Cs_iM_CtT);
    _UL.set_sub_mat(q.N_CONTACTS,q.N_CONTACTS+q.N_STICKING*3,q.Cs_iM_CtT);

    _UL.set_sub_mat(q.N_CONTACTS+q.N_STICKING*2,q.N_CONTACTS+q.N_STICKING*3,q.Ct_iM_CtT);
    _UL.set_sub_mat(q.N_CONTACTS+q.N_STICKING*3,q.N_CONTACTS+q.N_STICKING*2,q.Ct_iM_CtT);
  // Joint Limits
  _UL.set_sub_mat(q.N_CONTACTS+q.N_STICKING,N_FRICT,q.Cs_iM_LT);
  _UL.set_sub_mat(q.N_CONTACTS+q.N_STICKING*3,N_FRICT,q.Ct_iM_LT);
  _UL.set_sub_mat(N_FRICT,q.N_CONTACTS+q.N_STICKING,q.L_iM_CsT);
  _UL.set_sub_mat(N_FRICT,q.N_CONTACTS+q.N_STICKING*3,q.L_iM_CtT);

    // lower left & upper right block of matrix
    for(unsigned i=0,j=0,r=0;i<q.N_CONTACTS;i++)
    {
      const UnilateralConstraint* ci =  q.contact_constraints[i];
      if(ci->get_friction_type() == UnilateralConstraint::eSticking)
      {
        if (ci->contact_NK > 4)
        {
          int nk4 = ( ci->contact_NK+4)/4;
          for(unsigned k=0;k<nk4;k++)
          {
            FILE_LOG(LOG_CONSTRAINT) << "mu_{"<< k<< ","<< i <<"}: " << ci->contact_mu_coulomb << std::endl;
            // muK
            _LL(r+k,i) = ci->contact_mu_coulomb;
            // Xe
            _LL(r+k,q.N_CONTACTS+j)                = -cos((M_PI*k)/(2.0*nk4));
            _LL(r+k,q.N_CONTACTS+q.N_STICKING+j)   = -cos((M_PI*k)/(2.0*nk4));
            // Xf
            _LL(r+k,q.N_CONTACTS+q.N_STICKING*2+j) = -sin((M_PI*k)/(2.0*nk4));
            _LL(r+k,q.N_CONTACTS+q.N_STICKING*3+j) = -sin((M_PI*k)/(2.0*nk4));
            // XeT
            _UR(q.N_CONTACTS+j,r+k)                =  cos((M_PI*k)/(2.0*nk4));
            _UR(q.N_CONTACTS+q.N_STICKING+j,r+k)   =  cos((M_PI*k)/(2.0*nk4));
            // XfT
            _UR(q.N_CONTACTS+q.N_STICKING*2+j,r+k) =  sin((M_PI*k)/(2.0*nk4));
            _UR(q.N_CONTACTS+q.N_STICKING*3+j,r+k) =  sin((M_PI*k)/(2.0*nk4));
          }
          r+=nk4;
          j++;
        }
        else
        {
          FILE_LOG(LOG_CONSTRAINT) << "mu_{"<< i <<"}: " << ci->contact_mu_coulomb << std::endl;
          // muK
          _LL(r,i) = ci->contact_mu_coulomb;
          // Xe
          _LL(r,q.N_CONTACTS+j)                = -1.0;
          _LL(r,q.N_CONTACTS+q.N_STICKING+j)   = -1.0;
          // Xf
          _LL(r,q.N_CONTACTS+q.N_STICKING*2+j) = -1.0;
          _LL(r,q.N_CONTACTS+q.N_STICKING*3+j) = -1.0;
          // XeT
          _UR(q.N_CONTACTS+j,r)                =  1.0;
          _UR(q.N_CONTACTS+q.N_STICKING+j,r)   =  1.0;
          // XfT
          _UR(q.N_CONTACTS+q.N_STICKING*2+j,r) =  1.0;
          _UR(q.N_CONTACTS+q.N_STICKING*3+j,r) =  1.0;
          r += 1;
          j++;
        }
      }
    }

    // setup the LCP matrix
    _MM.set_sub_mat(0, _UL.columns(), _UR);
    _MM.set_sub_mat(_UL.rows(), 0, _LL);

    // setup the LCP vector
    _qq.set_sub_vec(q.N_CONTACTS,q.Cs_a);
    _qq.set_sub_vec(q.N_CONTACTS+q.N_STICKING*2,q.Ct_a);
    q.Cs_a.negate();
    q.Ct_a.negate();
    _qq.set_sub_vec(q.N_CONTACTS+q.N_STICKING,q.Cs_a);
    _qq.set_sub_vec(q.N_CONTACTS+q.N_STICKING*3,q.Ct_a);
  }

  _MM.set_sub_mat(0, 0, _UL);

  FILE_LOG(LOG_CONSTRAINT) << " LCP matrix: " << std::endl << _MM;
  FILE_LOG(LOG_CONSTRAINT) << " LCP vector: " << _qq << std::endl;

  // solve the LCP
  if (!_lcp.lcp_lemke_regularized(_MM, _qq, z, -20, 1, -8))
    return false;

  for(unsigned i=0,j=0;i<q.N_CONTACTS;i++)
  {
    const UnilateralConstraint* ci =  q.contact_constraints[i];
    q.cn[i] = z[i];
    if(ci->get_friction_type() == UnilateralConstraint::eSticking)
    {
      q.cs[i] = z[q.N_CONTACTS+j] - z[q.N_CONTACTS+q.N_STICKING+j];
      q.ct[i] = z[q.N_CONTACTS+q.N_STICKING*2+j] - z[q.N_CONTACTS+q.N_STICKING*3+j];
      j++;
    }
    else
    {
      q.cs[i] = -ci->contact_mu_coulomb*q.cn[i];
      q.ct[i] = 0.0;
    }
  }

  q.l = z.segment(N_FRICT,N_FRICT+N_LIMIT);

  // setup a temporary frame
  shared_ptr<Pose3d> P(new Pose3d);

  // save normal contact impulses
  for (unsigned i=0; i< q.contact_constraints.size(); i++)
  {
    // verify that the constraint type is a contact
    assert(q.contact_constraints[i]->constraint_type == UnilateralConstraint::eContact);

    // setup the contact frame
    P->q.set_identity();
    P->x = q.contact_constraints[i]->contact_point;

    // setup the impulse in the contact frame
    Vector3d f;
    f = q.contact_constraints[i]->contact_normal * q.cn[i];
    f += q.contact_constraints[i]->contact_tan1 * q.cs[i];
    f += q.contact_constraints[i]->contact_tan2 * q.ct[i];

    // setup the spatial force
    SForced fx(boost::const_pointer_cast<const Pose3d>(P));
    fx.set_force(f);

    // transform the impulse to the global frame
    q.contact_constraints[i]->contact_impulse += SMomentumd(Pose3d::transform(GLOBAL, fx));
  }

  // save normal contact impulses
  for (unsigned i=0; i< q.limit_constraints.size(); i++)
  {
    q.limit_constraints[i]->limit_impulse += q.l[i];
  }

  if (LOGGING(LOG_CONSTRAINT))
  {
    // compute LCP 'w' vector
    VectorNd w;
    _MM.mult(z, w) += _qq;

    // output new acceleration
    FILE_LOG(LOG_CONSTRAINT) << "new normal acceleration: " << w.segment(0, q.contact_constraints.size()) << std::endl;
  }

  FILE_LOG(LOG_CONSTRAINT) << "cn " << q.cn << std::endl;
  FILE_LOG(LOG_CONSTRAINT) << "cs " << q.cs << std::endl;
  FILE_LOG(LOG_CONSTRAINT) << "ct " << q.ct << std::endl;
  FILE_LOG(LOG_CONSTRAINT) << "l " << q.l << std::endl;

  FILE_LOG(LOG_CONSTRAINT) << " LCP result : " << z << std::endl;
  FILE_LOG(LOG_CONSTRAINT) << "SustainedUnilateralConstraintHandler::solve_coulomb_lcp() exited" << std::endl;

  return true;
}

// Solves the sustained constraint LCP w/purely viscous friction
bool SustainedUnilateralConstraintHandler::solve_purely_viscous_lcp(SustainedUnilateralConstraintProblemData& q, VectorNd& z)
{
  FILE_LOG(LOG_CONSTRAINT) << "SustainedUnilateralConstraintHandler::solve_purely_viscous_lcp() entered" << std::endl;

  FILE_LOG(LOG_CONSTRAINT) << " LCP matrix: " << std::endl << _MM;
  FILE_LOG(LOG_CONSTRAINT) << " LCP vector: " << _qq << std::endl;

  const unsigned NCONTACTS = q.N_CONTACTS;
  const unsigned NLIMITS = q.N_LIMITS;
  const unsigned NIMP = q.N_CONSTRAINT_EQNS_IMP;

  // fix the number of variables
  q.N_VARS = NCONTACTS + NLIMITS + NIMP;

  // we do this by solving the MLCP:
  // |  A  C  | | u | + | a | = | 0 |
  // |  D  B  | | v |   | b |   | r |

  // A is the matrix Jx*inv(M)*Jx', Jx is implicit joint constraint Jacobians
  // NOTE: we assume that Jx is of full row rank (no dependent constraints)

  // u = alphax
  // v = [ cn; l ]
  // r = [ Cn*v+; L*v+ ]
  // a = v - inv(M)*S'*muv*S*v - inv(M)*T'*muv*T*v
  // b = 0

  // Assuming that C is of full row rank (no dependent joint constraints)
  // A is invertible; then we just need to solve the LCP:

  // | B - D*inv(A)*C | | v | + | b - D*inv(A)*a | = | w |
  // and use the result to solve for u:
  // u = -inv(A)*(a + Cv)

  // compute SVD of Jx*inv(M)*Jx'
  _A = q.Jx_iM_JxT;
  _LA.svd(_A, _AU, _AS, _AV);

  // setup the B matrix
  // B = [ Cn; L ]*inv(M)*[ Cn' L' ]
  _B.resize(NCONTACTS+NLIMITS, NCONTACTS+NLIMITS);
  _B.set_sub_mat(0, 0, q.Cn_iM_CnT);
  _B.set_sub_mat(0, NCONTACTS, q.Cn_iM_LT);
  _B.set_sub_mat(NCONTACTS, 0, q.Cn_iM_LT, Ravelin::eTranspose);
  _B.set_sub_mat(NCONTACTS, NCONTACTS, q.L_iM_LT);

  // setup the C matrix and compute inv(A)*C
  // C = Jx*inv(M)*[ Cn' L' ]; note: D = C'
  _C.resize(NIMP, NCONTACTS+NLIMITS);
  _C.set_sub_mat(0,0, q.Cn_iM_JxT, Ravelin::eTranspose);
  _C.set_sub_mat(0,NCONTACTS, q.L_iM_JxT, Ravelin::eTranspose);
  MatrixNd::transpose(_C, _D);
  _LA.solve_LS_fast(_AU, _AS, _AV, _C);

  // setup the a vector and compute inv(A)*a
  // a = [ Jx*v ]
  _a = q.Jx_a;
  _LA.solve_LS_fast(_AU, _AS, _AV, _a);

  // setup the b vector
  // b = [ Cn*v; L*v ]
  _b.resize(NLIMITS+NCONTACTS);
  _b.set_sub_vec(0, q.Cn_a);
  _b.set_sub_vec(NCONTACTS, q.L_a);

  // setup the LCP matrix
  _D.mult(_C, _MM);
  _MM -= _B;
  _MM.negate();

  // setup the LCP vector
  _D.mult(_a, _qq);
  _qq -= _b;
  _qq.negate();

  FILE_LOG(LOG_CONSTRAINT) << "SustainedUnilateralConstraintHandler::solve_lcp() entered" << std::endl;
  FILE_LOG(LOG_CONSTRAINT) << "  Cn * inv(M) * Cn': " << std::endl << q.Cn_iM_CnT;
  FILE_LOG(LOG_CONSTRAINT) << "  Cn * a: " << q.Cn_a << std::endl;
  FILE_LOG(LOG_CONSTRAINT) << "  L * a: " << q.L_a << std::endl;
  FILE_LOG(LOG_CONSTRAINT) << "  LCP matrix: " << std::endl << _MM;
  FILE_LOG(LOG_CONSTRAINT) << "  LCP vector: " << _qq << std::endl;

  q.Cn_iM_CsT.negate();
  q.Cn_iM_CtT.negate();
  q.Cs_iM_CnT.negate();
  q.Cs_iM_CsT.negate();
  q.Cs_iM_CtT.negate();
  q.Ct_iM_CnT.negate();
  q.Ct_iM_CsT.negate();
  q.Ct_iM_CtT.negate();
  q.L_iM_CsT.negate();
  q.L_iM_CtT.negate();
  q.Cs_iM_LT.negate();
  q.Ct_iM_LT.negate();
  q.Cs_a.negate();
  q.Ct_a.negate();

  // solve the LCP
  if (!_lcp.lcp_fast(_MM, _qq, _v) && !_lcp.lcp_lemke_regularized(_MM, _qq, _v))
    throw std::runtime_error("Unable to solve constraint LCP!");

  // compute alphax
  // u = -inv(A)*(a + Cv)
  _C.mult(_v, _alpha_x) += _a;
  _alpha_x.negate();

  // setup the homogeneous solution
  z.set_zero(q.N_VARS);
  z.set_sub_vec(q.CN_IDX, _v);
  z.set_sub_vec(q.ALPHA_X_IDX, _alpha_x);

  FILE_LOG(LOG_CONSTRAINT) << "  LCP result: " << z << std::endl;

  // get contact, joint limit, and joint constraint forces
  q.cn = z.segment(q.CN_IDX, q.N_CONTACTS);
  q.l = z.segment(q.L_IDX, q.L_IDX+q.N_LIMITS);
  q.alpha_x = z.segment(q.ALPHA_X_IDX, q.ALPHA_X_IDX + q.N_CONSTRAINT_EQNS_IMP);
  q.cs = _cs_visc;
  q.ct.set_zero(q.cs.size());
  q.cs.negate();
  q.ct.negate();

  // setup a temporary frame
  shared_ptr<Pose3d> P(new Pose3d);

  // save normal contact impulses
  for (unsigned i=0; i< q.contact_constraints.size(); i++)
  {
<<<<<<< HEAD
=======
    // verify that the constraint type is a contact
    assert(q.contact_constraints[i]->constraint_type == UnilateralConstraint::eContact);

>>>>>>> 83e30f83
    // setup the contact frame
    P->q.set_identity();
    P->x = q.contact_constraints[i]->contact_point;

    // setup the impulse in the contact frame
    Vector3d f;
    f = q.contact_constraints[i]->contact_normal * q.cn[i];
    f += q.contact_constraints[i]->contact_tan1 * q.cs[i];
    f += q.contact_constraints[i]->contact_tan2 * q.ct[i];

    // setup the spatial force
    SForced fx(boost::const_pointer_cast<const Pose3d>(P));
    fx.set_force(f);

    // transform the impulse to the global frame
    q.contact_constraints[i]->contact_impulse += SMomentumd(Pose3d::transform(GLOBAL, fx));
<<<<<<< HEAD
  }

  // save limit impulses
  for (unsigned i=0; i< q.limit_constraints.size(); i++)
  {
    double limit_force = (q.limit_constraints[i]->limit_upper) ? -q.l[i] : q.l[i];
    q.limit_constraints[i]->limit_impulse += limit_force;
=======
>>>>>>> 83e30f83
  }

  if (LOGGING(LOG_CONSTRAINT))
  {
    // compute LCP 'w' vector
    VectorNd w;
    _MM.mult(z, w) += _qq;

    // output new acceleration
    FILE_LOG(LOG_CONSTRAINT) << "new normal acceleration: " << w.segment(0, q.contact_constraints.size()) << std::endl;
  }

  FILE_LOG(LOG_CONSTRAINT) << "cn " << q.cn << std::endl;
  FILE_LOG(LOG_CONSTRAINT) << "cs " << q.cs << std::endl;
  FILE_LOG(LOG_CONSTRAINT) << "ct " << q.ct << std::endl;

  FILE_LOG(LOG_CONSTRAINT) << " LCP result : " << z << std::endl;
  FILE_LOG(LOG_CONSTRAINT) << "SustainedUnilateralConstraintHandler::solve_purely_viscous_lcp() exited" << std::endl;

  return true;
}

/// Gets the super body (articulated if any)
DynamicBodyPtr SustainedUnilateralConstraintHandler::get_super_body(SingleBodyPtr sb)
{
  ArticulatedBodyPtr ab = sb->get_articulated_body();
  if (ab)
    return ab;
  else
    return sb;
}

<|MERGE_RESOLUTION|>--- conflicted
+++ resolved
@@ -617,7 +617,6 @@
 
   // determine set of "super" bodies from constraints
   q.super_bodies.clear();
-<<<<<<< HEAD
 
   // loop over all contact constraints first
   for (unsigned i=0; i< q.contact_constraints.size(); i++)
@@ -688,12 +687,6 @@
       // TODO: handle bodies in absolute coordinates here
       assert(false);
     }
-=======
-  for (unsigned i=0; i< q.contact_constraints.size(); i++)
-  {
-    q.super_bodies.push_back(get_super_body(q.contact_constraints[i]->contact_geom1->get_single_body()));
-    q.super_bodies.push_back(get_super_body(q.contact_constraints[i]->contact_geom2->get_single_body()));
->>>>>>> 83e30f83
   }
 
   // make super bodies vector unique
@@ -776,15 +769,9 @@
 
     if (ROWS == 3)
     {
-<<<<<<< HEAD
       // setup appropriate parts of contact accelerations 
       q.Cn_a[i] = q.contact_constraints[i]->calc_contact_accel(q.contact_constraints[i]->contact_normal, q.constraints[i]->contact_normal_dot);
       q.Cs_a[k] = q.contact_constraints[i]->calc_contact_accel(q.contact_constraints[i]->contact_tan1, q.constraints[i]->contact_tan1_dot);
-=======
-      // setup appropriate parts of contact accelerations
-      q.Cn_a[i] = q.contact_constraints[i]->calc_contact_accel(q.contact_constraints[i]->contact_normal, q.contact_constraints[i]->contact_normal_dot);
-      q.Cs_a[k] = q.contact_constraints[i]->calc_contact_accel(q.contact_constraints[i]->contact_tan1, q.contact_constraints[i]->contact_tan1_dot);
->>>>>>> 83e30f83
       q.Ct_a[k] = q.contact_constraints[i]->calc_contact_accel(q.contact_constraints[i]->contact_tan2, q.contact_constraints[i]->contact_tan2_dot);
 
       // update k (NOTE: we need k b/c some contacts may be slipping)
@@ -792,11 +779,7 @@
     }
     else
     {
-<<<<<<< HEAD
       // setup appropriate part of contact accelerations 
-=======
-      // setup appropriate part of contact accelerations
->>>>>>> 83e30f83
       q.Cn_a[i] = q.contact_constraints[i]->calc_contact_accel(q.contact_constraints[i]->contact_normal, q.contact_constraints[i]->contact_normal_dot);
     }
   }
@@ -877,7 +860,6 @@
     // measure the velocities for which we measure an applied impulse
     for (unsigned j=0, r=0; j< q.contact_constraints.size(); j++)
     {
-<<<<<<< HEAD
       // measure the velocity in the normal direction
       q.Cn_iM_CnT(j,i) = -q.contact_constraints[j]->calc_contact_vel(q.constraints[j]->contact_normal);
 
@@ -886,13 +868,6 @@
       {
         q.Cs_iM_CnT(r,i) = -q.contact_constraints[j]->calc_contact_vel(q.contact_constraints[j]->contact_tan1);
         q.Ct_iM_CnT(r,i) = -q.contact_constraints[j]->calc_contact_vel(q.contact_constraints[j]->contact_tan2);
-=======
-      q.Cn_iM_CnT(j,i) = q.contact_constraints[j]->calc_contact_vel(q.contact_constraints[j]->contact_normal);
-      if (q.contact_constraints[j]->get_friction_type() == UnilateralConstraint::eSticking)
-      {
-        q.Cs_iM_CnT(r,i) = q.contact_constraints[j]->calc_contact_vel(q.contact_constraints[j]->contact_tan1);
-        q.Ct_iM_CnT(r,i) = q.contact_constraints[j]->calc_contact_vel(q.contact_constraints[j]->contact_tan2);
->>>>>>> 83e30f83
         r++;
       }
     }
@@ -934,7 +909,6 @@
     // measure the velocities for which we measure an applied impulse
     for (unsigned j=0, r=0; j< q.contact_constraints.size(); j++)
     {
-<<<<<<< HEAD
       // measure velocity in the normal direction
       q.Cn_iM_CnT(j,i) += q.contact_constraints[j]->calc_contact_vel(q.contact_constraints[j]->contact_normal);
 
@@ -943,16 +917,6 @@
       {
         q.Cs_iM_CnT(r,i) += q.contact_constraints[j]->calc_contact_vel(q.contact_constraints[j]->contact_tan1);
         q.Ct_iM_CnT(r,i) += q.contact_constraints[j]->calc_contact_vel(q.contact_constraints[j]->contact_tan2);
-=======
-      q.Cn_iM_CnT(j,i) -= q.contact_constraints[j]->calc_contact_vel(q.contact_constraints[j]->contact_normal);
-      q.Cn_iM_CnT(j,i) *= -1.0;
-      if (q.contact_constraints[j]->get_friction_type() == UnilateralConstraint::eSticking)
-      {
-        q.Cs_iM_CnT(r,i) -= q.contact_constraints[j]->calc_contact_vel(q.contact_constraints[j]->contact_tan1);
-        q.Cs_iM_CnT(r,i) *= -1.0;
-        q.Ct_iM_CnT(r,i) -= q.contact_constraints[j]->calc_contact_vel(q.contact_constraints[j]->contact_tan2);
-        q.Ct_iM_CnT(r,i) *= -1.0;
->>>>>>> 83e30f83
         r++;
       }
     }
@@ -976,19 +940,11 @@
     // measure the velocities for which we measure an applied impulse
     for (unsigned j=0, r=0; j< q.contact_constraints.size(); j++)
     {
-<<<<<<< HEAD
       q.Cn_iM_CsT(j,k) = -q.contact_constraints[j]->calc_contact_vel(q.contact_constraints[j]->contact_normal);
       if (q.contact_constraints[j]->get_friction_type() == UnilateralConstraint::eSticking)
       {
         q.Cs_iM_CsT(r,k) = -q.contact_constraints[j]->calc_contact_vel(q.contact_constraints[j]->contact_tan1);
         q.Ct_iM_CsT(r,k) = -q.contact_constraints[j]->calc_contact_vel(q.contact_constraints[j]->contact_tan2);
-=======
-      q.Cn_iM_CsT(j,k) = q.contact_constraints[j]->calc_contact_vel(q.contact_constraints[j]->contact_normal);
-      if (q.contact_constraints[j]->get_friction_type() == UnilateralConstraint::eSticking)
-      {
-        q.Cs_iM_CsT(r,k) = q.contact_constraints[j]->calc_contact_vel(q.contact_constraints[j]->contact_tan1);
-        q.Ct_iM_CsT(r,k) = q.contact_constraints[j]->calc_contact_vel(q.contact_constraints[j]->contact_tan2);
->>>>>>> 83e30f83
         r++;
       }
     }
@@ -1028,22 +984,11 @@
     // measure the velocities for which we measure an applied impulse
     for (unsigned j=0, r=0; j< q.contact_constraints.size(); j++)
     {
-<<<<<<< HEAD
       q.Cn_iM_CsT(j,k) += q.contact_constraints[j]->calc_contact_vel(q.contact_constraints[j]->contact_normal);
       if (q.contact_constraints[j]->get_friction_type() == UnilateralConstraint::eSticking)
       {
         q.Cs_iM_CsT(r,k) += q.contact_constraints[j]->calc_contact_vel(q.contact_constraints[j]->contact_tan1);
         q.Ct_iM_CsT(r,k) += q.contact_constraints[j]->calc_contact_vel(q.contact_constraints[j]->contact_tan2);
-=======
-      q.Cn_iM_CsT(j,k) -= q.contact_constraints[j]->calc_contact_vel(q.contact_constraints[j]->contact_normal);
-      q.Cn_iM_CsT(j,k) *= -1.0;
-      if (q.contact_constraints[j]->get_friction_type() == UnilateralConstraint::eSticking)
-      {
-        q.Cs_iM_CsT(r,k) -= q.contact_constraints[j]->calc_contact_vel(q.contact_constraints[j]->contact_tan1);
-        q.Cs_iM_CsT(r,k) *=                 -1.0;
-        q.Ct_iM_CsT(r,k) -= q.contact_constraints[j]->calc_contact_vel(q.contact_constraints[j]->contact_tan2);
-        q.Ct_iM_CsT(r,k) *= -1.0;
->>>>>>> 83e30f83
         r++;
       }
 
@@ -1070,19 +1015,11 @@
     // measure the velocities for which we measure an applied impulse
     for (unsigned j=0, r=0; j< q.contact_constraints.size(); j++)
     {
-<<<<<<< HEAD
       q.Cn_iM_CtT(j,k) = -q.contact_constraints[j]->calc_contact_vel(q.contact_constraints[j]->contact_normal);
       if (q.contact_constraints[j]->get_friction_type() == UnilateralConstraint::eSticking)
       {
         q.Cs_iM_CtT(r,k) = -q.contact_constraints[j]->calc_contact_vel(q.contact_constraints[j]->contact_tan1);
         q.Ct_iM_CtT(r,k) = -q.contact_constraints[j]->calc_contact_vel(q.contact_constraints[j]->contact_tan2);
-=======
-      q.Cn_iM_CtT(j,k) = q.contact_constraints[j]->calc_contact_vel(q.contact_constraints[j]->contact_normal);
-      if (q.contact_constraints[j]->get_friction_type() == UnilateralConstraint::eSticking)
-      {
-        q.Cs_iM_CtT(r,k) = q.contact_constraints[j]->calc_contact_vel(q.contact_constraints[j]->contact_tan1);
-        q.Ct_iM_CtT(r,k) = q.contact_constraints[j]->calc_contact_vel(q.contact_constraints[j]->contact_tan2);
->>>>>>> 83e30f83
         r++;
       }
     }
@@ -1122,22 +1059,11 @@
     // measure the velocities for which we measure an applied impulse
     for (unsigned j=0, r=0; j< q.contact_constraints.size(); j++)
     {
-<<<<<<< HEAD
       q.Cn_iM_CtT(j,k) += q.contact_constraints[j]->calc_contact_vel(q.contact_constraints[j]->contact_normal);
       if (q.contact_constraints[j]->get_friction_type() == UnilateralConstraint::eSticking)
       {
         q.Cs_iM_CtT(r,k) += q.contact_constraints[j]->calc_contact_vel(q.contact_constraints[j]->contact_tan1);
         q.Ct_iM_CtT(r,k) += q.contact_constraints[j]->calc_contact_vel(q.contact_constraints[j]->contact_tan2);
-=======
-      q.Cn_iM_CtT(j,k) -= q.contact_constraints[j]->calc_contact_vel(q.contact_constraints[j]->contact_normal);
-      q.Cn_iM_CtT(j,k) *= -1.0;
-      if (q.contact_constraints[j]->get_friction_type() == UnilateralConstraint::eSticking)
-      {
-        q.Cs_iM_CtT(r,k) -= q.contact_constraints[j]->calc_contact_vel(q.contact_constraints[j]->contact_tan1);
-        q.Cs_iM_CtT(r,k) *=                 -1.0;
-        q.Ct_iM_CtT(r,k) -= q.contact_constraints[j]->calc_contact_vel(q.contact_constraints[j]->contact_tan2);
-        q.Ct_iM_CtT(r,k) *= -1.0;
->>>>>>> 83e30f83
         r++;
       }
 
@@ -1570,12 +1496,6 @@
   // save normal contact impulses
   for (unsigned i=0; i< q.contact_constraints.size(); i++)
   {
-<<<<<<< HEAD
-=======
-    // verify that the constraint type is a contact
-    assert(q.contact_constraints[i]->constraint_type == UnilateralConstraint::eContact);
-
->>>>>>> 83e30f83
     // setup the contact frame
     P->q.set_identity();
     P->x = q.contact_constraints[i]->contact_point;
@@ -1592,7 +1512,6 @@
 
     // transform the impulse to the global frame
     q.contact_constraints[i]->contact_impulse += SMomentumd(Pose3d::transform(GLOBAL, fx));
-<<<<<<< HEAD
   }
 
   // save limit impulses
@@ -1600,8 +1519,6 @@
   {
     double limit_force = (q.limit_constraints[i]->limit_upper) ? -q.l[i] : q.l[i];
     q.limit_constraints[i]->limit_impulse += limit_force;
-=======
->>>>>>> 83e30f83
   }
 
   if (LOGGING(LOG_CONSTRAINT))
