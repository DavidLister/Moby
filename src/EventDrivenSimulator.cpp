--- conflicted
+++ resolved
@@ -139,14 +139,9 @@
   _accel_event_handler.process_events(_events);
 
   // tabulate times for event handling 
-<<<<<<< HEAD
   tms cstop;  
   clock_t stop = times(&cstop);
   event_time += (double) (stop-start)/sysconf(_SC_CLK_TCK);
-=======
-  clock_t stop = clock();
-  event_time += (double) (stop-start)/CLOCKS_PER_SEC;
->>>>>>> 8ddbc387
 
   // call the post-force application callback, if any 
   if (event_post_impulse_callback_fn)
@@ -555,14 +550,9 @@
   }
 
   // tabulate times for event handling 
-<<<<<<< HEAD
   tms cstop;  
   clock_t stop = times(&cstop);
   event_time += (double) (stop-start)/sysconf(_SC_CLK_TCK);
-=======
-  clock_t stop = clock();
-  event_time += (double) (stop-start)/CLOCKS_PER_SEC;
->>>>>>> 8ddbc387
 
   // call the post-impulse application callback, if any 
   if (event_post_impulse_callback_fn)
@@ -694,7 +684,7 @@
       h += dt;
 
       // finish timing and record the stat
-      step_times[0] += (double) (clock() - start)/CLOCKS_PER_SEC;
+      step_times[0] += (double) (clock() - start)/sysconf(_SC_CLK_TCK);
       step_stats[0]++;
 
        // call the mini-callback
@@ -752,7 +742,7 @@
         h += euler_step;
 
         // finish timing and record the stat
-        step_times[0] += (double) (clock() - start)/CLOCKS_PER_SEC;
+        step_times[0] += (double) (clock() - start)/sysconf(_SC_CLK_TCK);
         step_stats[0]++;
         start = clock();
       }
@@ -769,7 +759,7 @@
       h += dt;
 
       // finish timing, record the stat, and restart the clock
-      step_times[0] += (double) (clock() - start)/CLOCKS_PER_SEC;
+      step_times[0] += (double) (clock() - start)/sysconf(_SC_CLK_TCK);
       step_stats[0]++;
       start = clock();
     }
@@ -868,7 +858,7 @@
 
           // update the stats and the clock
           step_stats[4]++;
-          step_times[4] += (double) (clock() - start)/CLOCKS_PER_SEC;
+          step_times[4] += (double) (clock() - start)/sysconf(_SC_CLK_TCK);
           start = clock();
 
           return eVelocityLimitExceeded;
@@ -880,7 +870,7 @@
 
       // update the stats and the clock
       step_stats[5]++;
-      step_times[5] += (double) (clock() - start)/CLOCKS_PER_SEC;
+      step_times[5] += (double) (clock() - start)/sysconf(_SC_CLK_TCK);
       start = clock();
 
       return eIntegrationSuccessful;
@@ -891,7 +881,7 @@
 
       // update the stats and the clock
       step_stats[1]++;
-      step_times[1] += (double) (clock() - start)/CLOCKS_PER_SEC;
+      step_times[1] += (double) (clock() - start)/sysconf(_SC_CLK_TCK);
       start = clock();
     }
     catch (InvalidVelocityException e)
@@ -900,7 +890,7 @@
 
       // update the stats and the clock
       step_stats[2]++;
-      step_times[2] += (double) (clock() - start)/CLOCKS_PER_SEC;
+      step_times[2] += (double) (clock() - start)/sysconf(_SC_CLK_TCK);
       start = clock();
     }
     catch (AccelerationEventFailException e)
@@ -909,7 +899,7 @@
 
       // update the stats and the clock
       step_stats[3]++;
-      step_times[3] += (double) (clock() - start)/CLOCKS_PER_SEC;
+      step_times[3] += (double) (clock() - start)/sysconf(_SC_CLK_TCK);
       start = clock();
     }
 
