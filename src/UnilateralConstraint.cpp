/***************************************************************************
 * Copyright 2011 Evan Drumwright
 * This library is distributed under the terms of the Apache V2.0 
 * License (obtainable from http://www.apache.org/licenses/LICENSE-2.0).
 ****************************************************************************/

#include <cmath>
#include <algorithm>
#include <vector>
#include <queue>
#include <map>
#include <fstream>

#ifdef USE_OSG
#include <osg/Geode>
#include <osg/Geometry>
#include <osg/Shape>
#include <osg/ShapeDrawable>
#include <osg/MatrixTransform>
#include <osg/Material>
#endif

#include <Moby/Constants.h>
#include <Moby/CompGeom.h>
#include <Moby/RigidBody.h>
#include <Moby/RCArticulatedBody.h>
#include <Moby/CollisionGeometry.h>
#include <Moby/Log.h>
#include <Moby/UnilateralConstraint.h>

using namespace Ravelin;
using namespace Moby;
using std::pair;
using std::list;
using std::vector;
using std::map;
using std::multimap;
using std::set;
using std::endl;
using boost::shared_ptr;
using boost::dynamic_pointer_cast;

// static declarations
MatrixNd UnilateralConstraint::J1, UnilateralConstraint::J2, UnilateralConstraint::workM1, UnilateralConstraint::workM2;
MatrixNd UnilateralConstraint::JJ, UnilateralConstraint::J, UnilateralConstraint::Jx, UnilateralConstraint::Jy, UnilateralConstraint::dJ1, UnilateralConstraint::dJ2;
VectorNd UnilateralConstraint::v, UnilateralConstraint::workv, UnilateralConstraint::workv2; 

/// Creates an empty constraint 
UnilateralConstraint::UnilateralConstraint()
{
  _contact_frame = shared_ptr<Pose3d>(new Pose3d);
  tol = NEAR_ZERO;              // default collision tolerance
  compliance = eRigid;
  constraint_type = eNone;
  signed_violation = 0.0;
  limit_dof = std::numeric_limits<unsigned>::max();
  limit_epsilon = (double) 0.0;
  limit_upper = false;
  limit_impulse = (double) 0.0;
  contact_normal.set_zero(GLOBAL);
  contact_impulse.set_zero(GLOBAL);
  contact_point.set_zero(GLOBAL);
  contact_mu_coulomb = (double) 0.0;
  contact_mu_viscous = (double) 0.0;
  contact_penalty_Kp = (double) 0.0;
  contact_penalty_Kv = (double) 0.0;
  contact_epsilon = (double) 0.0;
  contact_NK = 4;
  compliance = eCompliant;
}

UnilateralConstraint& UnilateralConstraint::operator=(const UnilateralConstraint& e)
{
  tol = e.tol;
  signed_violation = e.signed_violation;
  constraint_type = e.constraint_type;
  compliance = e.compliance;
  limit_epsilon = e.limit_epsilon;
  limit_dof = e.limit_dof;
  limit_upper = e.limit_upper;
  limit_impulse = e.limit_impulse;
  limit_joint = e.limit_joint;
  contact_normal = e.contact_normal;
  contact_geom1 = e.contact_geom1;
  contact_geom2 = e.contact_geom2;
  contact_point = e.contact_point;
  contact_impulse = e.contact_impulse;
  contact_mu_coulomb = e.contact_mu_coulomb;
  contact_mu_viscous = e.contact_mu_viscous;
  contact_penalty_Kp = e.contact_penalty_Kp;
  contact_penalty_Kv = e.contact_penalty_Kv;
  contact_epsilon = e.contact_epsilon;
  contact_NK = e.contact_NK;
  contact_tan1 = e.contact_tan1;
  contact_tan2 = e.contact_tan2;

  return *this;
}

/// Computes the constraint data
void UnilateralConstraint::compute_constraint_data(MatrixNd& M, VectorNd& q) const
{
  if (constraint_type == eContact)
  {
    // setup useful indices
    const unsigned N = 0, S = 1, T = 2, THREE_D = 3;

    // get the two single bodies
    shared_ptr<SingleBodyd> sb1 = contact_geom1->get_single_body();
    shared_ptr<SingleBodyd> sb2 = contact_geom2->get_single_body();

    // get the two super bodies
    shared_ptr<DynamicBodyd> su1 = dynamic_pointer_cast<DynamicBodyd>(sb1->get_super_body());
    shared_ptr<DynamicBodyd> su2 = dynamic_pointer_cast<DynamicBodyd>(sb2->get_super_body());

    // verify the contact point, normal, and tangents are in the global frame
    assert(contact_point.pose == GLOBAL);
    assert(contact_normal.pose == GLOBAL);
    assert(contact_tan1.pose == GLOBAL);
    assert(contact_tan2.pose == GLOBAL);

    // setup the contact frame
    _contact_frame->q.set_identity();
    _contact_frame->x = contact_point;

    // get the numbers of generalized coordinates for the two super bodies
    const unsigned NGC1 = su1->num_generalized_coordinates(DynamicBodyd::eSpatial);
    const unsigned NGC2 = su2->num_generalized_coordinates(DynamicBodyd::eSpatial);

    // resize the Jacobians 
    J1.set_zero(THREE_D, NGC1);
    J2.set_zero(THREE_D, NGC2);

    // get the directions in the constraint frame
    Vector3d normal = Pose3d::transform_vector(_contact_frame, contact_normal);
    Vector3d tan1 = Pose3d::transform_vector(_contact_frame, contact_tan1);
    Vector3d tan2 = Pose3d::transform_vector(_contact_frame, contact_tan2);

    // setup a matrix of contact directions
    // R' transforms contact orientation to global orientation
    Matrix3d R;
    R.set_column(N, normal);
    R.set_column(S, tan1);
    R.set_column(T, tan2);

    // compute the Jacobians for the two bodies; Jacobian transforms velocities
    // in mixed frame to velocities in contact frame
    su1->calc_jacobian(su1->get_gc_pose(), _contact_frame, sb1, JJ);
    SharedConstMatrixNd Jlin1 = JJ.block(0, THREE_D, 0, JJ.columns());
    R.transpose_mult(Jlin1, J1);
    su2->calc_jacobian(su2->get_gc_pose(), _contact_frame, sb2, JJ);
    SharedConstMatrixNd Jlin2 = JJ.block(0, THREE_D, 0, JJ.columns());
    (-R).transpose_mult(Jlin2, J2);

    // compute the constraint inertia matrix for the first body
    su1->transpose_solve_generalized_inertia(J1, workM1);
    J1.mult(workM1, M);

    // compute the constraint inertia matrix for the second body
    su2->transpose_solve_generalized_inertia(J2, workM1);
    J2.mult(workM1, workM2);
    M += workM2;

    // compute the constraint velocity
    su1->get_generalized_velocity(DynamicBodyd::eSpatial, v);
    J1.mult(v, q);

    // free v1 and allocate v2 and workv
    su2->get_generalized_velocity(DynamicBodyd::eSpatial, v);
    q += J2.mult(v, workv);
  }
  else if (constraint_type == eLimit)
  {
    // get the super body
    ArticulatedBodyPtr ab = limit_joint->get_articulated_body();
    RCArticulatedBodyPtr su = dynamic_pointer_cast<RCArticulatedBody>(ab);

    // case 1: reduced-coordinate articulated body
    if (su)
    {
      // determine the joint limit index
      unsigned idx = limit_joint->get_coord_index() + limit_dof;

      // setup a vector to solve
      v.set_zero(su->num_generalized_coordinates(DynamicBodyd::eSpatial));
      v[idx] = 1.0;

      // solve
      su->solve_generalized_inertia(v, workv); 
      M.resize(1,1);
      M(0,0) = workv[idx];
    }
    else
    {
      // TODO: handle absolute coordinate articulated bodies here
      // note: to do this constraint handler also needs to setup constraint Jac
      //       as an equality constraint

      // setup joint velocity Jacobian here (Dx)

      // we need to compute:
      // | M  Jx' | x | delta xd | = | j |
      // | Jx 0   |   | lambda   | = | 0 |
      // such that:
      // Dx*xd^+ >= 0

      // 
    }

    // get the joint velocity
    q.resize(1);
    q[0] = limit_joint->qd[limit_dof];

    // if we're at an upper limit, negate q
    if (limit_upper)
      q.negate(); 
  }
} 

/// Determines whether two constraints are linked
bool UnilateralConstraint::is_linked(const UnilateralConstraint& e1, const UnilateralConstraint& e2)
{
  if (e1.constraint_type == eContact)
  {
    // get the two single bodies
    shared_ptr<SingleBodyd> e1sb1 = e1.contact_geom1->get_single_body();
    shared_ptr<SingleBodyd> e1sb2 = e1.contact_geom2->get_single_body();

    // get the two super bodies
    shared_ptr<DynamicBodyd> e1s1 = dynamic_pointer_cast<DynamicBodyd>(e1sb1->get_super_body());
    shared_ptr<DynamicBodyd> e1s2 = dynamic_pointer_cast<DynamicBodyd>(e1sb2->get_super_body());

    // examine against other constraint type
    if (e2.constraint_type == eContact)
    {
      // get the two single bodies
      shared_ptr<SingleBodyd> e2sb1 = e2.contact_geom1->get_single_body();
      shared_ptr<SingleBodyd> e2sb2 = e2.contact_geom2->get_single_body();

      // get the two super bodies
      shared_ptr<DynamicBodyd> e2s1 = dynamic_pointer_cast<DynamicBodyd>(e2sb1->get_super_body());
      shared_ptr<DynamicBodyd> e2s2 = dynamic_pointer_cast<DynamicBodyd>(e2sb2->get_super_body());

      // see whether there are any bodies in common
      return e1s1 == e2s1 || e1s1 == e2s2 || e1s2 == e2s1 || e1s2 == e2s2;
    }
    else if (e2.constraint_type == eLimit)
    {
      ArticulatedBodyPtr ab = e2.limit_joint->get_articulated_body();
      return e1s1 == ab || e1s2 == ab; 
    }
    else
    {
      assert(false);

      // even though we shouldn't be here, we'll return true (it's conservative)
      return true;
    }
  }
  else if (e1.constraint_type == eLimit)
  {
    if (e2.constraint_type == eContact)
      return is_linked(e2, e1);
    else if (e2.constraint_type == eLimit)
    {
      ArticulatedBodyPtr ab1 = e1.limit_joint->get_articulated_body();
      ArticulatedBodyPtr ab2 = e2.limit_joint->get_articulated_body();
      return ab1 == ab2;
    }
    else
    {
      assert(false);

      // even though we shouldn't be here, we'll return true (it's conservative)
      return true;
    }
  }
  else
  {
    assert(false);

    // even though we shouldn't be here, we'll return true (it's conservative)
    return true;
  }
}

/// Updates the constraint data
void UnilateralConstraint::compute_cross_constraint_data(const UnilateralConstraint& e, MatrixNd& M) const
{
  // verify that the constraints are linked
  if (!is_linked(*this, e))
    return;
    
  switch (constraint_type)
  {
    case eContact:
      switch (e.constraint_type)
      {
        case eContact: compute_cross_contact_contact_constraint_data(e, M); break;
        case eLimit:   compute_cross_contact_limit_constraint_data(e, M); break;
        case eNone:    M.resize(0,0); break;
      }
      break;

    case eLimit:
      switch (e.constraint_type)
      {
        case eContact: compute_cross_limit_contact_constraint_data(e, M); break;
        case eLimit:   compute_cross_limit_limit_constraint_data(e, M); break;
        case eNone:    M.resize(0,0); break;
      }
      break;

    case eNone:
      M.resize(0,0);
      break;
  }
}

/// Updates contact/contact cross constraint data
/**
 * From two contact points, we can have up to three separate super bodies. 
 */
void UnilateralConstraint::compute_cross_contact_contact_constraint_data(const UnilateralConstraint& e, MatrixNd& M) const
{
  // get the unique super bodies
  shared_ptr<DynamicBodyd> bodies[4];
  shared_ptr<DynamicBodyd>* end = get_super_bodies(bodies);
  end = e.get_super_bodies(end);
  std::sort(bodies, end);
  end = std::unique(bodies, end);

  // determine how many unique super bodies we have
  const unsigned NSUPER = end - bodies;

  // clear M
  M.set_zero(3,3);

  // if we have exactly two super bodies, process them individually
  if (NSUPER == 1)
    compute_cross_contact_contact_constraint_data(e, M, bodies[0]);
  if (NSUPER == 2)
  {
    compute_cross_contact_contact_constraint_data(e, M, bodies[0]);
    compute_cross_contact_contact_constraint_data(e, M, bodies[1]);
  }
  else if (NSUPER == 3)
  {
    // find the one common super body
    shared_ptr<DynamicBodyd> bodies1[2], bodies2[2], isect[1];
    shared_ptr<DynamicBodyd>* end1 = get_super_bodies(bodies1);
    shared_ptr<DynamicBodyd>* end2 = e.get_super_bodies(bodies2);
    std::sort(bodies1, end1);
    std::sort(bodies2, end2);
    shared_ptr<DynamicBodyd>* isect_end = std::set_intersection(bodies1, end1, bodies2, end2, isect);
    assert(isect_end - isect == 1);
    compute_cross_contact_contact_constraint_data(e, M, isect[0]);
  }
  else if (NSUPER == 4)
    assert(false);
}

/// Computes cross contact data for one super body
void UnilateralConstraint::compute_cross_contact_contact_constraint_data(const UnilateralConstraint& e, MatrixNd& M, shared_ptr<DynamicBodyd> su) const
{
  // setup useful indices
  const unsigned N = 0, S = 1, T = 2, THREE_D = 3;

  // get the first two single bodies
  shared_ptr<SingleBodyd> sba1 = contact_geom1->get_single_body();
  shared_ptr<SingleBodyd> sba2 = contact_geom2->get_single_body();

  // get the first two super bodies
  shared_ptr<DynamicBodyd> sua1 = dynamic_pointer_cast<DynamicBodyd>(sba1->get_super_body());
  shared_ptr<DynamicBodyd> sua2 = dynamic_pointer_cast<DynamicBodyd>(sba2->get_super_body());

  // get the number of generalized coordinates for the super body
  const unsigned NGC = su->num_generalized_coordinates(DynamicBodyd::eSpatial);

  // resize Jacobian 
  J.resize(THREE_D, NGC);

  // setup the contact frame
  _contact_frame->q.set_identity();
  _contact_frame->x = contact_point;

  // get the directions in the constraint frame
  Vector3d normal = Pose3d::transform_vector(_contact_frame, contact_normal);
  Vector3d tan1 = Pose3d::transform_vector(_contact_frame, contact_tan1);
  Vector3d tan2 = Pose3d::transform_vector(_contact_frame, contact_tan2);

  // setup a matrix of contact directions
  Matrix3d R;
  R.set_column(N, normal);
  R.set_column(S, tan1);
  R.set_column(T, tan2);

  // compute the Jacobians, checking to see whether necessary
  if (sua1 == su)
  {
    su->calc_jacobian(su->get_gc_pose(), _contact_frame, sba1, JJ);
    SharedConstMatrixNd Jlin = JJ.block(0, THREE_D, 0, JJ.columns());
    R.transpose_mult(Jlin, J);
    compute_cross_contact_contact_constraint_data(e, M, su, J);
  }
  if (sua2 == su)
  {
    su->calc_jacobian(su->get_gc_pose(), _contact_frame, sba2, JJ);
    SharedConstMatrixNd Jlin = JJ.block(0, THREE_D, 0, JJ.columns());
    (-R).transpose_mult(Jlin, J);
    compute_cross_contact_contact_constraint_data(e, M, su, J);
  }
} 

/// Computes cross contact data for one super body
void UnilateralConstraint::compute_cross_contact_contact_constraint_data(const UnilateralConstraint& e, MatrixNd& M, shared_ptr<DynamicBodyd> su, const MatrixNd& J) const
{
  // setup useful indices
  const unsigned N = 0, S = 1, T = 2, THREE_D = 3;

  // get the second two single bodies
  shared_ptr<SingleBodyd> sbb1 = e.contact_geom1->get_single_body();
  shared_ptr<SingleBodyd> sbb2 = e.contact_geom2->get_single_body();

  // get the second two super bodies
  shared_ptr<DynamicBodyd> sub1 = dynamic_pointer_cast<DynamicBodyd>(sbb1->get_super_body());
  shared_ptr<DynamicBodyd> sub2 = dynamic_pointer_cast<DynamicBodyd>(sbb2->get_super_body());

  // get the number of generalized coordinates for the super body
  const unsigned NGC = su->num_generalized_coordinates(DynamicBodyd::eSpatial);

  // resize Jacobian 
  Jx.resize(THREE_D, NGC);

  // setup the contact frame
  _contact_frame->q.set_identity();
  _contact_frame->x = e.contact_point;

  // get the directions in the constraint frame
  Vector3d normal = Pose3d::transform_vector(_contact_frame, e.contact_normal);
  Vector3d tan1 = Pose3d::transform_vector(_contact_frame, e.contact_tan1);
  Vector3d tan2 = Pose3d::transform_vector(_contact_frame, e.contact_tan2);

  // setup a matrix of contact directions
  Matrix3d R;
  R.set_column(N, normal);
  R.set_column(S, tan1);
  R.set_column(T, tan2);

  // compute the Jacobians, checking to see whether necessary
  if (sub1 == su)
  {
    // first compute the Jacobian
    su->calc_jacobian(su->get_gc_pose(), _contact_frame, sbb1, JJ);
    SharedConstMatrixNd Jlin = JJ.block(0, THREE_D, 0, JJ.columns());
    R.transpose_mult(Jlin, Jx);

    // now update M 
    su->transpose_solve_generalized_inertia(Jx, workM1);
    M += J.mult(workM1, workM2);
  }
  if (sub2 == su)
  {
    su->calc_jacobian(su->get_gc_pose(), _contact_frame, sbb2, JJ);
    SharedConstMatrixNd Jlin = JJ.block(0, THREE_D, 0, JJ.columns());
    (-R).transpose_mult(Jlin, Jx);

    // now update M
    su->transpose_solve_generalized_inertia(Jx, workM1);
    M += J.mult(workM1, workM2);
  }
}

/// Updates contact/limit cross constraint data
void UnilateralConstraint::compute_cross_contact_limit_constraint_data(const UnilateralConstraint& e, MatrixNd& M) const
{
  // setup useful indices
  const unsigned N = 0, S = 1, T = 2, THREE_D = 3;

  // get the articulated body of the constraint
  ArticulatedBodyPtr ab = e.limit_joint->get_articulated_body();
  RCArticulatedBodyPtr su = dynamic_pointer_cast<RCArticulatedBody>(ab);
  assert(su);

  // get the index of the limit joint
  unsigned idx = e.limit_joint->get_coord_index() + e.limit_dof;

  // get the two single bodies
  shared_ptr<SingleBodyd> sb1 = contact_geom1->get_single_body();
  shared_ptr<SingleBodyd> sb2 = contact_geom2->get_single_body();

  // get the two super bodies
  shared_ptr<DynamicBodyd> su1 = dynamic_pointer_cast<DynamicBodyd>(sb1->get_super_body());
  shared_ptr<DynamicBodyd> su2 = dynamic_pointer_cast<DynamicBodyd>(sb2->get_super_body());

  // setup the contact frame
  _contact_frame->q.set_identity();
  _contact_frame->x = contact_point;
  _contact_frame->rpose = GLOBAL;

  // get the directions in the constraint frame
  Vector3d normal = Pose3d::transform_vector(_contact_frame, contact_normal);
  Vector3d tan1 = Pose3d::transform_vector(_contact_frame, contact_tan1);
  Vector3d tan2 = Pose3d::transform_vector(_contact_frame, contact_tan2);

  // setup a matrix of contact directions
  Matrix3d R;
  R.set_column(N, normal);
  R.set_column(S, tan1);
  R.set_column(T, tan2);

  // get the numbers of generalized coordinates for the two super bodies
  const unsigned NGC1 = su1->num_generalized_coordinates(DynamicBodyd::eSpatial);
  const unsigned NGC2 = su2->num_generalized_coordinates(DynamicBodyd::eSpatial);

  // see whether limit is equal to su1
  if (su == su1)
  {
    // resize Jacobian
    J1.resize(THREE_D, NGC1);

    // compute the Jacobians for the two bodies
    su1->calc_jacobian(su1->get_gc_pose(), _contact_frame, sb1, JJ);
    SharedConstMatrixNd Jlin = JJ.block(0, THREE_D, 0, JJ.columns());
    R.transpose_mult(Jlin, J1);

    // compute the constraint inertia matrix for the first body
    su1->transpose_solve_generalized_inertia(J1, workM1);

    // get the appropriate row of workM
    if (M.columns() == 3)
      M.row(0) = workM1.row(idx);
    else
      M.column(0) = workM1.row(idx);

    // determine whether to negate the row
    if (e.limit_upper)
      M.negate();
  }
  else
    // setup M
    M.set_zero(1, 3);

  // handle case of articulated body equal to contact one super body 
  if (ab == su2)
  {
    // resize Jacobian
    J1.resize(THREE_D, NGC2);

    // compute the Jacobians for the two bodies
    su2->calc_jacobian(su2->get_gc_pose(), _contact_frame, sb2, JJ);
    SharedConstMatrixNd Jlin = JJ.block(0, THREE_D, 0, JJ.columns());
    (-R).transpose_mult(Jlin, J1);

    // compute the constraint inertia matrix for the first body
    su2->transpose_solve_generalized_inertia(J1, workM1);

    // get the appropriate row of workM
    if (M.columns() == 3)
      M.row(0) += workM1.row(idx); 
    else
      M.column(0) = workM1.row(idx);
    // determine whether to negate the row
    if (e.limit_upper)
      M.negate();
  }
} 

/// Updates limit/contact cross constraint data
void UnilateralConstraint::compute_cross_limit_contact_constraint_data(const UnilateralConstraint& e, MatrixNd& M) const
{
  // compute the cross constraint data
  e.compute_cross_contact_limit_constraint_data(*this, workM2);

  // transpose the matrix
  MatrixNd::transpose(workM2, M);
} 

/// Updates limit/limit cross constraint data
void UnilateralConstraint::compute_cross_limit_limit_constraint_data(const UnilateralConstraint& e, MatrixNd& M) const
{
  // get the super body
  ArticulatedBodyPtr ab = limit_joint->get_articulated_body();
  RCArticulatedBodyPtr su = dynamic_pointer_cast<RCArticulatedBody>(ab);
  assert(su);

  // determine the joint limit indices
  unsigned idx1 = limit_joint->get_coord_index() + limit_dof;
  unsigned idx2 = e.limit_joint->get_coord_index() + e.limit_dof;

  // case 1: reduced-coordinate articulated body
  if (su)
  {
    // setup a vector to solve
    workv.set_zero(su->num_generalized_coordinates(DynamicBodyd::eSpatial));
    workv[idx1] = 1.0;

    // solve
    su->solve_generalized_inertia(workv, workv2); 

    // determine whether to negate
    double value = workv2[idx2];
    if ((limit_upper && !e.limit_upper) ||
        (!limit_upper && e.limit_upper))
      value = -value;

    // setup M
    M.resize(1,1);
    M.data()[0] = value;
  }
  else
  {
      // TODO: handle absolute coordinate articulated bodies here
      // note: to do this constraint handler also needs to setup constraint Jac
      //       as an equality constraint

      // setup joint velocity Jacobian here (Dx)

      // we need to compute:
      // | M  Jx' | x | delta xd | = | j |
      // | Jx 0   |   | lambda   | = | 0 |
      // such that:
      // Dx*xd^+ >= 0

      // 
  }
} 

/// Sets the contact parameters for this constraint
void UnilateralConstraint::set_contact_parameters(const ContactParameters& cparams)
{
  contact_mu_coulomb = cparams.mu_coulomb;
  contact_mu_viscous = cparams.mu_viscous;
  contact_penalty_Kp = cparams.penalty_Kp;
  contact_penalty_Kv = cparams.penalty_Kv;
  contact_epsilon = cparams.epsilon;
  contact_compliance = cparams.compliance;
  contact_NK = cparams.NK;

  // redetermine contact tangents
  determine_contact_tangents();
  
  assert(contact_NK >= 4);
}

double calc_constraint_vel2(const UnilateralConstraint& e)
{
  assert (e.constraint_type == UnilateralConstraint::eContact);
  shared_ptr<SingleBodyd> sba = e.contact_geom1->get_single_body();
  shared_ptr<SingleBodyd> sbb = e.contact_geom2->get_single_body();

  // get the vels 
  const SVelocityd& va = sba->get_velocity(); 
  const SVelocityd& vb = sbb->get_velocity(); 

  // get the bodies as rigid bodies
  RigidBodyPtr rba = dynamic_pointer_cast<RigidBody>(sba);
  RigidBodyPtr rbb = dynamic_pointer_cast<RigidBody>(sbb);

  // transform velocity to mixed frames
  shared_ptr<const Pose3d> Pa = rba->get_mixed_pose(); 
  shared_ptr<const Pose3d> Pb = rbb->get_mixed_pose(); 
  SVelocityd ta = Pose3d::transform(Pa, va);
  SVelocityd tb = Pose3d::transform(Pb, vb);

  // transform normal to mixed frame
  shared_ptr<Pose3d> P(new Pose3d);
  P->x = e.contact_point;
  P->rpose = GLOBAL;
  Vector3d normal = Pose3d::transform_vector(P, e.contact_normal);

  // get the linear velocities and project against the normal
  Vector3d ra(e.contact_point - Pa->x);
  Vector3d rb(e.contact_point - Pb->x);
  Vector3d xda = ta.get_linear(); 
  Vector3d xdb = tb.get_linear(); 
  Vector3d wa = ta.get_angular();
  Vector3d wb = tb.get_angular();
  ra.pose = GLOBAL;
  rb.pose = GLOBAL;
  xda.pose = GLOBAL;
  xdb.pose = GLOBAL;
  wa.pose = GLOBAL;
  wb.pose = GLOBAL;
  Vector3d v(xda - xdb + Vector3d::cross(wa, ra) - Vector3d::cross(wb, rb));
  v.pose = normal.pose;
  return v.dot(normal);
}

/// Computes the velocity of this constraint
/**
 * Positive velocity indicates separation, negative velocity indicates
 * impact, zero velocity indicates rest.
 */
double UnilateralConstraint::calc_constraint_vel() const
{
  if (constraint_type == eContact)
  {
    assert(contact_geom1 && contact_geom2);
    shared_ptr<SingleBodyd> sba = contact_geom1->get_single_body();
    shared_ptr<SingleBodyd> sbb = contact_geom2->get_single_body();
    assert(sba && sbb);

    // get the vels 
    const SVelocityd& va = sba->get_velocity(); 
    const SVelocityd& vb = sbb->get_velocity(); 

    // setup the constraint frame
    _contact_frame->x = contact_point;
    _contact_frame->q.set_identity();
    _contact_frame->rpose = GLOBAL;

    // compute the velocities at the contact point
  shared_ptr<const Pose3d> const_contact_frame = boost::const_pointer_cast<const Pose3d>(_contact_frame);
    SVelocityd ta = Pose3d::transform(const_contact_frame, va); 
    SVelocityd tb = Pose3d::transform(const_contact_frame, vb); 

    // get the contact normal in the correct pose
    Vector3d normal = Pose3d::transform_vector(_contact_frame, contact_normal);

    FILE_LOG(LOG_CONSTRAINT) << "UnilateralConstraint::calc_constraint_vel() entered" << std::endl;
    FILE_LOG(LOG_CONSTRAINT) << "normal (constraint frame): " << normal << std::endl;
    FILE_LOG(LOG_CONSTRAINT) << "tangent 1 (constraint frame): " << Pose3d::transform_vector(_contact_frame, contact_tan1) << std::endl;
    FILE_LOG(LOG_CONSTRAINT) << "tangent 2 (constraint frame): " << Pose3d::transform_vector(_contact_frame, contact_tan2) << std::endl;
/*
    FILE_LOG(LOG_CONSTRAINT) << "spatial velocity (mixed frame) for body A: " << Pose3d::transform(dynamic_pointer_cast<RigidBody>(sba)->get_mixed_pose(), ta) << std::endl;
    FILE_LOG(LOG_CONSTRAINT) << "spatial velocity (constraint frame) for body A: " << ta << std::endl;
    FILE_LOG(LOG_CONSTRAINT) << "spatial velocity (mixed frame) for body B: " << Pose3d::transform(dynamic_pointer_cast<RigidBody>(sbb)->get_mixed_pose(), tb) << std::endl;
    FILE_LOG(LOG_CONSTRAINT) << "spatial velocity (constraint frame) for body B: " << tb << std::endl;
*/
    FILE_LOG(LOG_CONSTRAINT) << "UnilateralConstraint::calc_constraint_vel() exited" << std::endl;

    // get the linear velocities and project against the normal
    //assert(std::fabs(normal.dot(ta.get_linear() - tb.get_linear())) < NEAR_ZERO || (std::fabs(normal.dot(ta.get_linear() - tb.get_linear()) - calc_constraint_vel2(*this)))/std::fabs(normal.dot(ta.get_linear() - tb.get_linear())) < NEAR_ZERO);
    return normal.dot(ta.get_linear() - tb.get_linear());
  }
  else if (constraint_type == eLimit)
  {
    double qd = limit_joint->qd[limit_dof];
    return (limit_upper) ? -qd : qd;
  }
  else
  {
    assert(false);
    return 0.0;
  }
}  

/// Sends the constraint to the specified stream
std::ostream& Moby::operator<<(std::ostream& o, const UnilateralConstraint& e)
{
  switch (e.constraint_type)
  {
    case UnilateralConstraint::eNone:
      o << "(constraint type: none)" << std::endl;
      return o;

    case UnilateralConstraint::eLimit:
      o << "(constraint type: joint limit)" << std::endl;
      break;

    case UnilateralConstraint::eContact:
      o << "(constraint type: contact)" << std::endl;
      break;
  }
	 
  if (e.compliance == UnilateralConstraint::eRigid) 
    o << "compliance: rigid" << std::endl;
  else
    o << "compliance: compliant, kp = " << e.contact_penalty_Kp << ", kv = " << e.contact_penalty_Kv << std::endl;

  if (e.constraint_type == UnilateralConstraint::eLimit)
  {
    o << "limit joint ID: " << e.limit_joint->id << std::endl;
    o << "limit joint coordinate index: " << e.limit_joint->get_coord_index() << std::endl;
    o << "limit joint DOF: " << e.limit_dof << std::endl;
    o << "upper limit? " << e.limit_upper << std::endl;
    o << "limit velocity: " << e.calc_constraint_vel() << std::endl;
  }
  else if (e.constraint_type == UnilateralConstraint::eContact)
  {
    if (e.contact_geom1)
    {
      shared_ptr<SingleBodyd> sb1(e.contact_geom1->get_single_body());
      if (sb1)
      {
	o << "body1: " << sb1->body_id << std::endl;
      }
      else
	o << "body1: (undefined)" << std::endl;
    }
    else
      o << "geom1: (undefined)" << std::endl;
  
    if (e.contact_geom2)
    {
      shared_ptr<SingleBodyd> sb2(e.contact_geom2->get_single_body());
      if (sb2)
      {
	o << "body2: " << sb2->body_id << std::endl;
      }    
      else
	o << "body2: (undefined)" << std::endl;
    }
    else
      o << "geom2: (undefined)" << std::endl;

<<<<<<< HEAD
=======
    Pose3d P;
    P.rpose = e.contact_point.pose;
    P.update_relative_pose(GLOBAL);
    o << "contact point / normal pose: " << P << std::endl;
>>>>>>> 1b625743
    o << "contact point: " << e.contact_point << std::endl;
    shared_ptr<SingleBodyd> sba = e.contact_geom1->get_single_body();
    shared_ptr<SingleBodyd> sbb = e.contact_geom2->get_single_body();
    assert(sba && sbb);

    // get the vels 
    const SVelocityd& va = sba->get_velocity(); 
    const SVelocityd& vb = sbb->get_velocity(); 

    // setup the constraint frame
    shared_ptr<Pose3d> constraint_frame(new Pose3d);
    constraint_frame->x = e.contact_point;
    constraint_frame->q.set_identity();
    constraint_frame->rpose = GLOBAL;
    shared_ptr<const Pose3d> const_constraint_frame = boost::const_pointer_cast<const Pose3d>(constraint_frame);

    // compute the velocities at the contact point
    SVelocityd ta = Pose3d::transform(const_constraint_frame, va); 
    SVelocityd tb = Pose3d::transform(const_constraint_frame, vb); 

    // get the contact normal in the correct pose
    Vector3d normal = Pose3d::transform_vector(constraint_frame, e.contact_normal);
    Vector3d tan1 = Pose3d::transform_vector(constraint_frame, e.contact_tan1);
    Vector3d tan2 = Pose3d::transform_vector(constraint_frame, e.contact_tan2);

    // get the linear velocities and project against the normal
    Vector3d rvlin = ta.get_linear() - tb.get_linear();
    //assert(std::fabs(normal.dot(rvlin)) < NEAR_ZERO || std::fabs(normal.dot(rvlin) - calc_constraint_vel2(e))/std::fabs(normal.dot(rvlin)) < NEAR_ZERO);
    o << "relative normal velocity: " << normal.dot(rvlin) << std::endl;
    o << "relative tangent 1 velocity: " << tan1.dot(rvlin) << std::endl;
    o << "relative tangent 2 velocity: " << tan2.dot(rvlin) << std::endl;
    o << "calc_constraint_vel() reports: " << std::endl;
    e.calc_constraint_vel();
  }

  return o;
}

#ifdef USE_OSG
/// Copies this matrix to an OpenSceneGraph Matrixd object
static void to_osg_matrix(const Pose3d& src, osg::Matrixd& tgt)
{
  // get the rotation matrix
  Matrix3d M = src.q;

  // setup the rotation components of tgt
  const unsigned X = 0, Y = 1, Z = 2, W = 3;
  for (unsigned i=X; i<= Z; i++)
    for (unsigned j=X; j<= Z; j++)
      tgt(j,i) = M(i,j);

  // setup the translation components of tgt
  for (unsigned i=X; i<= Z; i++)
    tgt(W,i) = src.x[i];

  // set constant values of the matrix
  tgt(X,W) = tgt(Y,W) = tgt(Z,W) = (double) 0.0;
  tgt(W,W) = (double) 1.0;
}
#endif

/// Makes a contact visualizable
osg::Node* UnilateralConstraint::to_visualization_data() const
{
  #ifdef USE_OSG
  const float CONE_HEIGHT = .2f;
  const float CONE_RADIUS = .2f;
  const unsigned X = 0, Y = 1, Z = 2;

  // setup the transformation matrix for the cone
  Vector3d x_axis, z_axis;
  Vector3d::determine_orthonormal_basis(contact_normal, x_axis, z_axis);
  Matrix3d R;
  R.set_column(X, x_axis);
  R.set_column(Y, contact_normal);
  R.set_column(Z, -z_axis);
  Vector3d x = contact_point + contact_normal;
  Pose3d T;
  T.q = R;
  T.x = Origin3d(x);

  // setup the transform node for the cone
  osg::Matrixd m;
  to_osg_matrix(T, m);
  osg::MatrixTransform* transform = new osg::MatrixTransform;
  transform->setMatrix(m);

  // create the new color
  osg::Material* mat = new osg::Material;
  const float RED = (float) rand() / RAND_MAX;
  const float GREEN = (float) rand() / RAND_MAX;
  const float BLUE = (float) rand() / RAND_MAX;
  mat->setColorMode(osg::Material::DIFFUSE);
  mat->setDiffuse(osg::Material::FRONT, osg::Vec4(RED, GREEN, BLUE, 1.0f));
  transform->getOrCreateStateSet()->setAttribute(mat);

  // create the line
  osg::Geometry* linegeom = new osg::Geometry;
  osg::Vec3Array* varray = new osg::Vec3Array;
  linegeom->setVertexArray(varray);  
  varray->push_back(osg::Vec3((float) contact_point[X], (float) contact_point[Y], (float) contact_point[Z]));
  varray->push_back(osg::Vec3((float) contact_point[X] + (float) contact_normal[X], (float) contact_point[Y] + (float) contact_normal[Y], (float) contact_point[Z] + (float) contact_normal[Z]));
  osg::Geode* geode = new osg::Geode;
  geode->addDrawable(linegeom);

  // create the cone
  osg::Cone* cone = new osg::Cone;
  cone->setRadius(CONE_RADIUS);
  cone->setHeight(CONE_HEIGHT);
  geode->addDrawable(new osg::ShapeDrawable(cone));

  // add the geode
  transform->addChild(geode);

  return transform;
  #else
  return NULL;
  #endif
}

/// Given a vector of constraints, determines all of the sets of connected constraints
/**
 * A set of connected constraints is the set of all constraints such that, for a
 * given constraint A in the set, there exists another constraint B for which A
 * and B share at least one rigid body.  
 * \param constraints the list of constraints
 * \param groups the islands of connected constraints on return
 */
void UnilateralConstraint::determine_connected_constraints(const vector<UnilateralConstraint>& constraints, const vector<JointPtr>& implicit_joints, list<pair<list<UnilateralConstraint*>, list<shared_ptr<SingleBodyd> > > >& groups, list<vector<shared_ptr<DynamicBodyd> > >& remaining_islands)
{
  FILE_LOG(LOG_CONSTRAINT) << "UnilateralConstraint::determine_connected_contacts() entered" << std::endl;

  // clear the groups
  groups.clear();
  remaining_islands.clear();

  // copy the list of constraints -- only ones with geometry
  list<UnilateralConstraint*> constraints_copy;
  BOOST_FOREACH(const UnilateralConstraint& e, constraints)
    if (e.constraint_type != UnilateralConstraint::eNone)
      constraints_copy.push_back((UnilateralConstraint*) &e);
  
  // The way that we'll determine the constraint islands is to treat each rigid
  // body present in the constraints as a node in a graph; nodes will be connected
  // to other nodes if (a) they are both present in constraint or (b) they are
  // part of the same articulated body.  Nodes will not be created for disabled
  // bodies.
  set<shared_ptr<SingleBodyd> > nodes;
  multimap<shared_ptr<SingleBodyd>, shared_ptr<SingleBodyd> > edges;
  typedef multimap<shared_ptr<SingleBodyd>, shared_ptr<SingleBodyd> >::const_iterator EdgeIter;

  // get all single bodies present in the unilateral constraints
  for (list<UnilateralConstraint*>::const_iterator i = constraints_copy.begin(); i != constraints_copy.end(); i++)
  {
    if ((*i)->constraint_type == UnilateralConstraint::eContact)
    {
      shared_ptr<SingleBodyd> sb1((*i)->contact_geom1->get_single_body());
      shared_ptr<SingleBodyd> sb2((*i)->contact_geom2->get_single_body());
      if (sb1->is_enabled())
        nodes.insert(sb1);
      if (sb2->is_enabled())
        nodes.insert(sb2);
      if (sb1->is_enabled() && sb2->is_enabled())
      {
        edges.insert(std::make_pair(sb1, sb2));
        edges.insert(std::make_pair(sb2, sb1));
      }
    }
    else if ((*i)->constraint_type == UnilateralConstraint::eLimit)
    {
      shared_ptr<RigidBodyd> inboard = (*i)->limit_joint->get_inboard_link();
      shared_ptr<RigidBodyd> outboard = (*i)->limit_joint->get_outboard_link();
      nodes.insert(inboard);
      nodes.insert(outboard);
    }
    else 
      assert(false);
  }

  // get all single bodies present in the implicit bilateral constraints
  // add nodes and create edges between them
  for (unsigned i=0; i< implicit_joints.size(); i++)
  {
    JointPtr j = implicit_joints[i];
    shared_ptr<RigidBodyd> inboard = j->get_inboard_link();
    shared_ptr<RigidBodyd> outboard = j->get_outboard_link();
    if (inboard->is_enabled())
      nodes.insert(inboard);
    if (outboard->is_enabled())
      nodes.insert(outboard);
    if (inboard->is_enabled() && outboard->is_enabled())
    {
      edges.insert(std::make_pair(inboard, outboard));
      edges.insert(std::make_pair(outboard, inboard));
    }
  } 

  FILE_LOG(LOG_CONSTRAINT) << " -- single bodies in constraints:" << std::endl;
  if (LOGGING(LOG_CONSTRAINT))
    for (set<shared_ptr<SingleBodyd> >::const_iterator i = nodes.begin(); i != nodes.end(); i++)
      FILE_LOG(LOG_CONSTRAINT) << "    " << (*i)->body_id << std::endl;
  FILE_LOG(LOG_CONSTRAINT) << std::endl;

  // add connections between articulated rigid bodies -- NOTE: don't process
  // articulated bodies twice!
  set<shared_ptr<ArticulatedBodyd> > ab_processed;
  BOOST_FOREACH(shared_ptr<SingleBodyd> sb, nodes)
  {
    // if the body is not part of an articulated body, skip it
    shared_ptr<ArticulatedBodyd> abody = sb->get_articulated_body();
    if (!abody)
      continue;

    // see whether it has already been processed
    if (ab_processed.find(abody) != ab_processed.end())
      continue;

    // indicate that the articulated body will now have been processed
    ab_processed.insert(abody);

     // process all implicit joints in the articulated body
    const vector<shared_ptr<Jointd> >& implicit_joints = abody->get_implicit_joints();
    for (unsigned i=0; i< implicit_joints.size(); i++)
    {
      shared_ptr<Jointd> j = implicit_joints[i];
      shared_ptr<RigidBodyd> inboard = j->get_inboard_link();
      shared_ptr<RigidBodyd> outboard = j->get_outboard_link();
      if (inboard->is_enabled() && outboard->is_enabled())
      {
        nodes.insert(inboard);
        nodes.insert(outboard);
        edges.insert(std::make_pair(inboard, outboard));
        edges.insert(std::make_pair(outboard, inboard));
      }
    }   

    // get all links in the articulated body
    const vector<shared_ptr<RigidBodyd> >& links = abody->get_links();

    // add edges between all pairs for which there are links
    vector<shared_ptr<RigidBodyd> >::const_iterator j, k;
    for (j = links.begin(); j != links.end(); j++)
    {
      // no sense iterating over all other links if link pointed to by j is
      // not a node
      if (nodes.find(*j) == nodes.end())
        continue;

      // iterate over all other nodes
      k = j;
      for (k++; k != links.end(); k++)
        if (nodes.find(*k) != nodes.end())
        {
          edges.insert(std::make_pair(*j, *k));
          edges.insert(std::make_pair(*k, *j));
        }
    }      
  }

  // Now, we'll remove nodes from the set until there are no more nodes.
  // For each removed node, we'll get add all constraints that contain the single 
  // body to the group; all neighboring nodes will then be processed.
  while (!nodes.empty())
  {
    // get the node from the front
    shared_ptr<SingleBodyd> node = *nodes.begin();

    // add lists to the contact groups
    groups.push_back(std::pair<list<UnilateralConstraint*>, list<shared_ptr<SingleBodyd> > >());
    FILE_LOG(LOG_CONSTRAINT) << " -- constraints in group: " << std::endl;

    // create a node queue, with this node added
    std::queue<shared_ptr<SingleBodyd> > node_q;
    node_q.push(node);

    // setup a set of processed nodes
    std::set<shared_ptr<SingleBodyd> > processed_nodes;

    // loop until the queue is empty
    while (!node_q.empty())
    {
      // get the node off of the front of the node queue
      node = node_q.front();
      nodes.erase(node);
      node_q.pop();

      // add the node to the groups
      groups.back().second.push_back(node);

      // indicate that the node has now been processed
      processed_nodes.insert(node);

      // add all neighbors of the node that have not been processed already 
      // to the node queue
      std::pair<EdgeIter, EdgeIter> neighbors = edges.equal_range(node);
      for (EdgeIter i = neighbors.first; i != neighbors.second; i++)
        if (processed_nodes.find(i->second) == processed_nodes.end())
          node_q.push(i->second);

      // loop through all remaining constraints
      for (list<UnilateralConstraint*>::iterator i = constraints_copy.begin(); i != constraints_copy.end(); )
      {
        if ((*i)->constraint_type == UnilateralConstraint::eContact)
        {
          shared_ptr<SingleBodyd> sb1((*i)->contact_geom1->get_single_body());
          shared_ptr<SingleBodyd> sb2((*i)->contact_geom2->get_single_body());

          // see whether one of the bodies is equal to the node
          if (sb1 == node || sb2 == node)
          {
            assert(!groups.empty());
            groups.back().first.push_back(*i);
            i = constraints_copy.erase(i);
            continue;
          }
          else
            i++;
        }
        else if ((*i)->constraint_type == UnilateralConstraint::eLimit)
        {
          RigidBodyPtr inboard = (*i)->limit_joint->get_inboard_link();
          RigidBodyPtr outboard = (*i)->limit_joint->get_outboard_link();
          if (inboard == node || outboard == node)
          {
            assert(!groups.empty());
            groups.back().first.push_back(*i);
            i = constraints_copy.erase(i);
            continue;
          }
          else
            i++;
        }
        else
          assert(false);
      }
    }

    // if no unilateral constraints have been added, add to remaining islands
    if (groups.back().first.empty())
    {
      // don't need an empty group of unilateral constraints
      groups.pop_back();

      // create a new island
      remaining_islands.push_back(vector<shared_ptr<DynamicBodyd> >());

      // create a secondary node q and secondary processing set
      std::queue<shared_ptr<SingleBodyd> > node_q2;
      std::set<shared_ptr<SingleBodyd> > processed_nodes2;        

      // add the node to the queue
      node_q2.push(node);

      // find all connected bodies
      while (!node_q2.empty())
      {
        // get the node off of the front of the node queue
        node = node_q2.front();
        node_q2.pop();

        // indicate that the node has now been processed
        processed_nodes2.insert(node);

        // add the super body of this node to the island
        remaining_islands.back().push_back(node->get_super_body());

        // add all neighbors of the node that have not been processed already 
        // to the node queue
        std::pair<EdgeIter, EdgeIter> neighbors = edges.equal_range(node);
        for (EdgeIter i = neighbors.first; i != neighbors.second; i++)
          if (processed_nodes2.find(i->second) == processed_nodes2.end())
            node_q2.push(i->second);
      }

      // finally, make the island of super bodies unique
      vector<shared_ptr<DynamicBodyd> >& island = remaining_islands.back();
      std::sort(island.begin(), island.end());
      island.erase(std::unique(island.begin(), island.end()), island.end());
    }
  }

  FILE_LOG(LOG_CONSTRAINT) << "UnilateralConstraint::determine_connected_constraints() exited" << std::endl;
}

/// Removes groups of contacts that contain no active contacts 
void UnilateralConstraint::remove_inactive_groups(list<pair<list<UnilateralConstraint*>, list<shared_ptr<SingleBodyd> > > >& groups)
{
  typedef list<pair<list<UnilateralConstraint*>, list<shared_ptr<SingleBodyd> > > >::iterator ListIter;

  for (ListIter i = groups.begin(); i != groups.end(); )
  {
    // look for impact in list i
    bool active_detected = false;
    BOOST_FOREACH(UnilateralConstraint* e, i->first)
    {
      if (e->determine_constraint_class() == UnilateralConstraint::eNegative)
      {
        active_detected = true;
        break;
      }
    }

    // if no active constraint in the list, remove the list
    if (!active_detected)
    {
      ListIter j = i;
      j++;
      groups.erase(i);
      i = j;
    }
    else
      i++;
  }
}

/// Writes an constraint to the specified filename in VRML format for visualization
/**
 * \todo add a cone onto the arrows
 */
void UnilateralConstraint::write_vrml(const std::string& fname, double sphere_radius, double normal_length) const
{
  const unsigned X = 0, Y = 1, Z = 2;
  std::ofstream out;
  
  // open the file for writing
  out.open(fname.c_str());
  if (out.fail())
    throw std::runtime_error("Unable to open file for writing in UnilateralConstraint::write_vrml()");

  // write the VRML header
  out << "#VRML V2.0 utf8" << std::endl << std::endl;

  // *************************************************
  // first, write the contact point 
  // *************************************************

  // determine a random color that will be used for contact and normal
  double c_x = (double) rand() / RAND_MAX;
  double c_y = (double) rand() / RAND_MAX;
  double c_z = (double) rand() / RAND_MAX;

  // write the transform for the contact point
  out << "Transform {" << std::endl;
  out << "  translation "; 
  out << contact_point[X] << " " << contact_point[Y] << " " << contact_point[Z] << std::endl;
  out << "  children " << endl;

  // write the shape node, using default appearance
  out << "  Shape {" << std::endl;
  out << "    appearance Appearance { material Material {" << std::endl;
  out << "      transparency 0" << std::endl;
  out << "      shininess 0.2" << std::endl;
  out << "      ambientIntensity 0.2" << std::endl;
  out << "      emissiveColor 0 0 0" << std::endl;
  out << "      specularColor 0 0 0" << std::endl;
  out << "      diffuseColor " << c_x << " " << c_y << " " << c_z << std::endl;
  out << "      }}" << std::endl;

  // write the geometry (a sphere)
  out << "  geometry Sphere {" << std::endl; 
  out << "    radius " << sphere_radius << " }}} # end sphere, shape, transform " << std::endl;

  // *************************************************
  // now, write the normal
  // *************************************************

  // determine the normal edge
  Vector3d normal_start = contact_point;
  Vector3d normal_stop = normal_start + contact_normal*normal_length;

  // write the shape node, using default appearance
  out << "Shape {" << std::endl;
  out << "  appearance Appearance { material Material {" << std::endl;
  out << "    transparency 0" << std::endl;
  out << "    shininess 0.2" << std::endl;
  out << "    ambientIntensity 0.2" << std::endl;
  out << "    emissiveColor 0 0 0" << std::endl;
  out << "    specularColor 0 0 0" << std::endl;
  out << "    diffuseColor " << c_x << " " << c_y << " " << c_z << std::endl;
  out << "    }}" << std::endl;

  // write the geometry
  out << "  geometry IndexedLineSet {" << std::endl; 
  out << "    coord Coordinate { point [ ";
  out << normal_start[X] << " " << normal_start[Y] << " " << normal_start[Z] << ", ";
  out << normal_stop[X] << " " << normal_stop[Y] << " " << normal_stop[Z] << " ] } " << std::endl;
  out << "    coordIndex [ 0, 1, -1 ] }}" << std::endl;

  // **********************************************
  // determine the axis-angle rotation for the cone
  // **********************************************

  // first compose an arbitrary vector d
  Vector3d d(1,1,1);
  if (std::fabs(contact_normal[X]) > std::fabs(contact_normal[Y]))
  {
    if (std::fabs(contact_normal[X]) > std::fabs(contact_normal[Z]))
      d[X] = 0;
    else
      d[Z] = 0;
  }
  else
  {
    if (std::fabs(contact_normal[Y]) > std::fabs(contact_normal[Z]))
      d[Y] = 0;
    else
      d[Z] = 0;
  }
    
  // compute the cross product of the normal and the vector
  Vector3d x = Vector3d::normalize(Vector3d::cross(contact_normal, d));
  Vector3d y;
  y = contact_normal;
  Vector3d z = Vector3d::normalize(Vector3d::cross(x, contact_normal));

  // compute theta and the axis of rotation
  double theta = std::acos((x[X] + y[Y] + z[Z] - 1)/2);
  Vector3d axis(z[Y] - y[Z], x[Z] - z[X], y[X] - x[Y]);
  axis *= -(1.0/(2 * std::sin(theta)));
    
  // finally, write the cone to show the normal's direction
  out << "Transform {" << std::endl;
  out << "  rotation ";
   out  << axis[X] <<" "<< axis[1] <<" "<< axis[Z] <<" "<< theta << std::endl;
  out << "  translation ";
   out << normal_stop[X] <<" "<< normal_stop[Y] <<" "<< normal_stop[Z];
  out << std::endl;
  out << "  children [" << std::endl;
  out << "    Shape {" << std::endl;
  out << "      appearance Appearance { material Material {" << std::endl;
  out << "        transparency 0" << std::endl;
  out << "        shininess 0.2" << std::endl;
  out << "        ambientIntensity 0.2" << std::endl;
  out << "        emissiveColor 0 0 0" << std::endl;
  out << "        specularColor 0 0 0" << std::endl;
  out << "        diffuseColor " << c_x << " " << c_y << " " << c_z << std::endl;
  out << "        }}" << std::endl;
  out << "      geometry Cone {" << std::endl;
  out << "        bottomRadius " << sphere_radius << std::endl;
  out << "        height " << (normal_length * .1) << std::endl;
  out << "      } } ] }" << std::endl;
  out.close();
}

// computes the velocity of a contact constraint in a particular direction 
double UnilateralConstraint::calc_contact_vel(const Vector3d& v) const
{
  // verify that this is a contact
  assert(constraint_type == eContact);

  shared_ptr<SingleBodyd> sba = contact_geom1->get_single_body();
  shared_ptr<SingleBodyd> sbb = contact_geom2->get_single_body();
  assert(sba && sbb);

  // get the vels 
  const SVelocityd& va = sba->get_velocity();
  const SVelocityd& vb = sbb->get_velocity();

  // setup the constraint frame
  _contact_frame->x = contact_point;
  _contact_frame->q.set_identity();
  _contact_frame->rpose = GLOBAL;

  // compute the velocities at the contact point
  shared_ptr<const Pose3d> const_contact_frame = boost::const_pointer_cast<const Pose3d>(_contact_frame);
  SVelocityd ta = Pose3d::transform(const_contact_frame, va);
  SVelocityd tb = Pose3d::transform(const_contact_frame, vb);

  // transform the vector
  Vector3d vx = Pose3d::transform_vector(_contact_frame, v);

  return vx.dot(ta.get_linear() - tb.get_linear());
}

/// Determines the set of contact tangents
void UnilateralConstraint::determine_contact_tangents()
{
  // get the two bodies of the contact
  assert(constraint_type == UnilateralConstraint::eContact);
  assert(contact_geom1 && contact_geom2);
  shared_ptr<SingleBodyd> sba = contact_geom1->get_single_body();
  shared_ptr<SingleBodyd> sbb = contact_geom2->get_single_body();
  assert(sba && sbb);

  // verify the contact point, normal, and tangents are in the global frame
  assert(contact_point.pose == GLOBAL);
  assert(contact_normal.pose == GLOBAL);
  assert(contact_tan1.pose == GLOBAL);
  assert(contact_tan2.pose == GLOBAL);

  // setup the contact frame
  _contact_frame->q.set_identity();
  _contact_frame->x = contact_point;

  // get the velocities at the point of contat
  const SVelocityd& va = sba->get_velocity(); 
  const SVelocityd& vb = sbb->get_velocity();
  shared_ptr<const Pose3d> const_contact_frame = boost::const_pointer_cast<const Pose3d>(_contact_frame);
  SVelocityd ta = Pose3d::transform(const_contact_frame, va);
  SVelocityd tb = Pose3d::transform(const_contact_frame, vb);
  Vector3d rvel = ta.get_linear() - tb.get_linear();

  // get the normal in the same frame
  Vector3d normal_cp = Pose3d::transform_vector(_contact_frame, contact_normal);

  // now remove the normal components from this relative velocity
  double dot = normal_cp.dot(rvel);
  rvel -= (normal_cp * dot);

  // see whether we can use this vector as a contact tangent and set the
  // friction type 
  double tan_norm = rvel.norm();
  FILE_LOG(LOG_CONSTRAINT) << "UnilateralConstraint::determine_contact_tangents() - tangent velocity magnitude: " << tan_norm << std::endl;

  // determine an orthonormal basis using the two contact tangents
  Vector3d::determine_orthonormal_basis(contact_normal, contact_tan1, contact_tan2);
  assert(!std::isnan(contact_tan1.norm()));
  assert(!std::isnan(contact_tan2.norm()));
}

/// Determines the type of constraint 
UnilateralConstraint::UnilateralConstraintClass UnilateralConstraint::determine_constraint_class() const
{
  // get the constraint velocity
  double vel = calc_constraint_vel();

  FILE_LOG(LOG_SIMULATOR) << "-- constraint type: " << constraint_type << " velocity: " << vel << std::endl;

  if (vel > tol)
    return ePositive;
  else if (vel < -tol)
    return eNegative;
  else
    return eZero;
}

/// Computes the constraint tolerance
/**
 * Positive velocity indicates separation, negative velocity indicates
 * impact, zero velocity indicates rest.
 */
double UnilateralConstraint::calc_constraint_tol() const
{
  if (constraint_type == eContact)
  {
    assert(contact_geom1 && contact_geom2);
    shared_ptr<SingleBodyd> sba = contact_geom1->get_single_body();
    shared_ptr<SingleBodyd> sbb = contact_geom2->get_single_body();
    assert(sba && sbb);

    // get the vels 
    const SVelocityd& va = sba->get_velocity(); 
    const SVelocityd& vb = sbb->get_velocity(); 

    // setup the constraint frame
    _contact_frame->x = contact_point;
    _contact_frame->q.set_identity();
    _contact_frame->rpose = GLOBAL;

    // compute the velocities at the contact point
    shared_ptr<const Pose3d> const_contact_frame = boost::const_pointer_cast<const Pose3d>(_contact_frame);
    SVelocityd ta = Pose3d::transform(const_contact_frame, va); 
    SVelocityd tb = Pose3d::transform(const_contact_frame, vb); 

    // compute the difference in linear velocities
    return std::max((ta.get_linear() - tb.get_linear()).norm(), (double) 1.0);
  }
  else if (constraint_type == eLimit)
  {
    double qd = limit_joint->qd[limit_dof];
    return std::max((double) 1.0, std::fabs(qd));
  }
  else
  {
    assert(false);
    return 0.0;
  }
}

/// Gets the super bodies for the constraint
unsigned UnilateralConstraint::get_super_bodies(shared_ptr<DynamicBodyd>& db1, shared_ptr<DynamicBodyd>& db2) const
{
  // look for empty constraint
  if (constraint_type == UnilateralConstraint::eNone)
    return 0;

  // look for limit constraint
  if (constraint_type == UnilateralConstraint::eLimit)
  {
    RigidBodyPtr outboard = limit_joint->get_outboard_link();
    db1 = dynamic_pointer_cast<DynamicBodyd>(outboard->get_articulated_body());
    return 1;
  }
  else if (constraint_type == UnilateralConstraint::eContact)
  {
    shared_ptr<SingleBodyd> sb1 = contact_geom1->get_single_body();
    shared_ptr<SingleBodyd> sb2 = contact_geom2->get_single_body();
    ArticulatedBodyPtr ab1 = dynamic_pointer_cast<ArticulatedBody>(sb1->get_articulated_body());
    ArticulatedBodyPtr ab2 = dynamic_pointer_cast<ArticulatedBody>(sb2->get_articulated_body());
    if (ab1)
      db1 = ab1;
    else
    {
      if (sb1->is_enabled())
        db1 = dynamic_pointer_cast<DynamicBodyd>(sb1);
    }
    if (ab2)
      db2 = ab2;
    else
    {
      if (sb2->is_enabled())
        db2 = dynamic_pointer_cast<DynamicBodyd>(sb2);
    }
    return 2;
  }
  else
  {
    assert(false);
    return 0;
  }
}
<|MERGE_RESOLUTION|>--- conflicted
+++ resolved
@@ -805,13 +805,10 @@
     else
       o << "geom2: (undefined)" << std::endl;
 
-<<<<<<< HEAD
-=======
     Pose3d P;
     P.rpose = e.contact_point.pose;
     P.update_relative_pose(GLOBAL);
     o << "contact point / normal pose: " << P << std::endl;
->>>>>>> 1b625743
     o << "contact point: " << e.contact_point << std::endl;
     shared_ptr<SingleBodyd> sba = e.contact_geom1->get_single_body();
     shared_ptr<SingleBodyd> sbb = e.contact_geom2->get_single_body();
