/****************************************************************************
 * Copyright 2005 Evan Drumwright
 * This library is distributed under the terms of the GNU Lesser General Public 
 * License (found in COPYING).
 ****************************************************************************/

#include <stdexcept>
#include <iostream>
#include <stack>
#include <fstream>
#include <Moby/Polyhedron.h>
#include <Moby/CompGeom.h>
#include <Moby/RigidBody.h>
#include <Moby/Constants.h>
#include <Moby/XMLTree.h>
#include <Moby/CollisionGeometry.h>

using boost::dynamic_pointer_cast;
using boost::shared_ptr;
using namespace Ravelin;
using namespace Moby;

/// Constructs a CollisionGeometry with no triangle mesh, identity transformation and relative transformation
CollisionGeometry::CollisionGeometry()
{
  _F = shared_ptr<Pose3d>(new Pose3d);
}

/// Sets the single body associated with this CollisionGeometry
void CollisionGeometry::set_single_body(SingleBodyPtr s)
{
  _single_body = s;
  _F->rpose = s->get_pose();
}

/// Sets the collision geometry via a primitive
/**
 * The primitive is not cloned, nor is it unaltered; <b>this</b> points to
 * the pointer returned by this method (typically <b>primitive</b>).
 * \return primitive <i>unless the geometry of the underlying primitive is 
 * inconsistent, degenerate, or non-convex<i>; in that case,  
 * a corrected primitive will be returned.
 */
PrimitivePtr CollisionGeometry::set_geometry(PrimitivePtr primitive)
{
<<<<<<< HEAD
  static bool expired_warning = false, identity_warning = false;

  if (_single_body.expired())
  {
    if (!expired_warning)
    {
      expired_warning = true;
      std::cerr << "CollisionGeometry::set_geometry() called before single body set!" << std::endl;
    }
  }
  else if (!identity_warning)
  {
    identity_warning = true;
    SingleBodyPtr sb(_single_body);
    RigidBodyPtr rb = dynamic_pointer_cast<RigidBody>(sb);
    if (rb && !Matrix4::epsilon_equals(IDENTITY_4x4, rb->get_transform(), NEAR_ZERO))
      std::cerr << "CollisionGeometry::set_primitive() - rigid body's transform is not identity!" << std::endl;
=======
  Quatd EYE;

  if (_single_body.expired())
    throw std::runtime_error("CollisionGeometry::set_geometry() called before single body set!");

  SingleBodyPtr sb(_single_body);
  RigidBodyPtr rb = dynamic_pointer_cast<RigidBody>(sb);
  if (rb && !Quatd::rel_equal(rb->get_pose()->q, EYE))
  {
    std::cerr << "CollisionGeometry::set_primitive() warning - rigid body's orientation is not identity." << std::endl;
    std::cerr << "  At the rigid body's current orientation (" << AAngled(rb->get_pose()->q) << ")" << std::endl;
    std::cerr << "  the primitive wll have the orientation (" << AAngled(primitive->get_pose()->q) << ")" << std::endl;
>>>>>>> 4a5f3703
  }

  // save the primitive
  _geometry = primitive;

  return primitive;
}

/// Writes the collision geometry mesh to the specified VRML file
/**
 * \note the mesh is transformed using the current transformation
 */
void CollisionGeometry::write_vrml(const std::string& filename) const
{
  const unsigned X = 0, Y = 1, Z = 2;
  
  // open the file for writing
  std::ofstream out(filename.c_str());
  assert(!out.fail());

  // write the VRML header
  out << "#VRML V2.0 utf8" << std::endl << std::endl;

  // write the transform
  Origin3d P = _F->x;
  AAngled aa = _F->q;
  out << "Transform { " << std::endl;
  out << "  rotation " << aa.x << " " << aa.y << " " << aa.z << " " << aa.angle << std::endl;
  out << "  translation " << P[X] << " " << P[Y] << " " << P[Z] << std::endl;
  out << "  children [" << std::endl;
  
  // get the geometry
  const std::vector<Origin3d>& vertices = _geometry->get_mesh()->get_vertices();
  const std::vector<IndexedTri>& facets = _geometry->get_mesh()->get_facets();

  // write the mesh
  out << "   Shape {" << std::endl;
  out << "      appearance Appearance { material Material {" << std::endl;
  out << "        transparency 0" << std::endl;
  out << "        shininess 0.2" << std::endl;
  out << "        ambientIntensity 0.2" << std::endl;
  out << "        emissiveColor 0 0 0" << std::endl;
  out << "        specularColor 0 0 0" << std::endl;
  out << "        diffuseColor .8 .8 .8" << std::endl;
  out << "        }}" << std::endl;

  // write the geometry
  out << "      geometry IndexedFaceSet {" << std::endl; 
  out << "        coord Coordinate { point [ ";
  for (unsigned i=0; i< vertices.size(); i++)
     out << vertices[i][X] << " " << vertices[i][Y] << " " << vertices[i][Z] << ", "; 
  out << " ] }" << std::endl;
  out << "        coordIndex [ ";
  for (unsigned i=0; i< facets.size(); i++)
    out << facets[i].a << " " << facets[i].b << " " << facets[i].c << " -1, ";

  out << " ] } } ] }" << std::endl;
  
  // close the file
  out.close();
}

/// Sets the relative pose of this geometry.
/**
 * \param P the relative pose (P.pose must be set relative to the single body pose)
 */
void CollisionGeometry::set_relative_pose(const Pose3d& P)
{
  // verify the P's relative pose is correct 
  if (P.rpose != _F->rpose)
    throw std::runtime_error("CollisionGeometry::set_relative_pose() - pose not relative to the underlying single body");

  // set the pose
  *_F = P;
}

/// Implements Base::load_from_xml()
void CollisionGeometry::load_from_xml(shared_ptr<const XMLTree> node, std::map<std::string, BasePtr>& id_map)
{
  // load Base specific data
  Base::load_from_xml(node, id_map);

  // verify that this node is of type CollisionGeometry
  assert (strcasecmp(node->name.c_str(), "CollisionGeometry") == 0);

  // read relative pose, if specified
  Pose3d TR;
  TR.rpose = _F->rpose;
  XMLAttrib* rel_origin_attr = node->get_attrib("relative-origin");
  XMLAttrib* rel_rpy_attr = node->get_attrib("relative-rpy");
  XMLAttrib* rel_quat_attr = node->get_attrib("relative-quat");
  if (rel_origin_attr)
    TR.x = rel_origin_attr->get_origin_value();
  if (rel_quat_attr)
    TR.q = rel_quat_attr->get_quat_value();
  else if (rel_rpy_attr)
    TR.q = rel_rpy_attr->get_rpy_value();
  set_relative_pose(TR);

  // read the primitive ID, if any
  XMLAttrib* primitive_id_attrib = node->get_attrib("primitive-id");
  if (primitive_id_attrib)
  {
    // get the primitive ID
    const std::string& id = primitive_id_attrib->get_string_value();

    // search for it
    std::map<std::string, BasePtr>::const_iterator id_iter = id_map.find(id);
    if (id_iter == id_map.end())
    {
      std::cerr << "CollisionGeometry::load_from_xml() - primitive with ID '";
      std::cerr << id << "'" << std::endl << "  not found in offending node: ";
      std::cerr << std::endl << *node;
    }
    else
    {
      PrimitivePtr pc = boost::dynamic_pointer_cast<Primitive>(id_iter->second);
      PrimitivePtr newpc = set_geometry(pc);

      // now, we're going to reset the geometry in the ID map if it has changed
      if (newpc != pc)
        id_map[id] = newpc;
    }  
  }
}

/// Implements Base::save_to_xml()
void CollisionGeometry::save_to_xml(XMLTreePtr node, std::list<shared_ptr<const Base> >& shared_objects) const
{
  // save Base data
  Base::save_to_xml(node, shared_objects);

  // set the node name
  node->name = "CollisionGeometry";

  // add the relative pose 
  node->attribs.insert(XMLAttrib("relative-origin", _F->x));
  node->attribs.insert(XMLAttrib("relative-quat", _F->q));

  // save the ID of the primitive and add the primitive to the shared list
  if (_geometry)
  {
    node->attribs.insert(XMLAttrib("primitive-id", _geometry->id));
    shared_objects.push_back(_geometry);
  }
}
<|MERGE_RESOLUTION|>--- conflicted
+++ resolved
@@ -43,25 +43,6 @@
  */
 PrimitivePtr CollisionGeometry::set_geometry(PrimitivePtr primitive)
 {
-<<<<<<< HEAD
-  static bool expired_warning = false, identity_warning = false;
-
-  if (_single_body.expired())
-  {
-    if (!expired_warning)
-    {
-      expired_warning = true;
-      std::cerr << "CollisionGeometry::set_geometry() called before single body set!" << std::endl;
-    }
-  }
-  else if (!identity_warning)
-  {
-    identity_warning = true;
-    SingleBodyPtr sb(_single_body);
-    RigidBodyPtr rb = dynamic_pointer_cast<RigidBody>(sb);
-    if (rb && !Matrix4::epsilon_equals(IDENTITY_4x4, rb->get_transform(), NEAR_ZERO))
-      std::cerr << "CollisionGeometry::set_primitive() - rigid body's transform is not identity!" << std::endl;
-=======
   Quatd EYE;
 
   if (_single_body.expired())
@@ -74,7 +55,6 @@
     std::cerr << "CollisionGeometry::set_primitive() warning - rigid body's orientation is not identity." << std::endl;
     std::cerr << "  At the rigid body's current orientation (" << AAngled(rb->get_pose()->q) << ")" << std::endl;
     std::cerr << "  the primitive wll have the orientation (" << AAngled(primitive->get_pose()->q) << ")" << std::endl;
->>>>>>> 4a5f3703
   }
 
   // save the primitive
